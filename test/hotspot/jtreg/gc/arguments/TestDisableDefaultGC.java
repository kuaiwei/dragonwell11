--- conflicted
+++ resolved
@@ -42,22 +42,12 @@
 public class TestDisableDefaultGC {
     public static void main(String[] args) throws Exception {
         // Start VM, disabling all possible default GCs
-<<<<<<< HEAD
-        ProcessBuilder pb = ProcessTools.createJavaProcessBuilder("-XX:-UseSerialGC",
+        ProcessBuilder pb = GCArguments.createJavaProcessBuilder("-XX:-UseSerialGC",
                                                                   "-XX:-UseParallelGC",
                                                                   "-XX:-UseG1GC",
                                                                   "-XX:-UseConcMarkSweepGC",
                                                                   "-XX:-UseZGC",
                                                                   "-version");
-=======
-        ProcessBuilder pb = GCArguments.createJavaProcessBuilder("-XX:-UseSerialGC",
-                                                                 "-XX:-UseParallelGC",
-                                                                 "-XX:-UseG1GC",
-                                                                 "-XX:-UseConcMarkSweepGC",
-                                                                 "-XX:+UnlockExperimentalVMOptions",
-                                                                 "-XX:-UseZGC",
-                                                                 "-version");
->>>>>>> 69ce82b9
         OutputAnalyzer output = new OutputAnalyzer(pb.start());
         output.shouldMatch("Garbage collector not selected");
         output.shouldHaveExitValue(1);
