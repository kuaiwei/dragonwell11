--- conflicted
+++ resolved
@@ -21,16 +21,13 @@
  * questions.
  */
 
-/*
+/**
  * @test
- * @bug 7029048
-<<<<<<< HEAD
- * @requires os.family != "windows" & os.family != "mac" & !vm.musl & os.family != "aix"
- * @summary Checks for LD_LIBRARY_PATH on *nixes
-=======
+ * @bug 7029048 8217340 8217216
  * @summary Ensure that the launcher defends against user settings of the
  *          LD_LIBRARY_PATH environment variable on Unixes
->>>>>>> 71f2c751
+ * @requires os.family != "windows" & os.family != "mac" & !vm.musl & os.family != "aix"
+ * @library /test/lib
  * @compile -XDignore.symbol.file ExecutionEnvironment.java Test7029048.java
  * @run main/othervm -DexpandedLdLibraryPath=false Test7029048
  */
@@ -173,26 +170,21 @@
                     }
 
                     desc = "LD_LIBRARY_PATH should not be set (no libjvm.so)";
-<<<<<<< HEAD
                     if (IS_EXPANDED_LD_LIBRARY_PATH) {
                         printSkipMessage(desc);
                         continue;
                     }
-=======
->>>>>>> 71f2c751
                     break;
                 case NO_DIR:
                     if (dstLibDir.exists()) {
                         recursiveDelete(dstLibDir);
                     }
+
                     desc = "LD_LIBRARY_PATH should not be set (no directory)";
-<<<<<<< HEAD
                     if (IS_EXPANDED_LD_LIBRARY_PATH) {
                         printSkipMessage(desc);
                         continue;
                     }
-=======
->>>>>>> 71f2c751
                     break;
                 default:
                     throw new RuntimeException("unknown case");
