/*
 * Copyright (c) 2011, 2019, Oracle and/or its affiliates. All rights reserved.
 * DO NOT ALTER OR REMOVE COPYRIGHT NOTICES OR THIS FILE HEADER.
 *
 * This code is free software; you can redistribute it and/or modify it
 * under the terms of the GNU General Public License version 2 only, as
 * published by the Free Software Foundation.
 *
 * This code is distributed in the hope that it will be useful, but WITHOUT
 * ANY WARRANTY; without even the implied warranty of MERCHANTABILITY or
 * FITNESS FOR A PARTICULAR PURPOSE.  See the GNU General Public License
 * version 2 for more details (a copy is included in the LICENSE file that
 * accompanied this code).
 *
 * You should have received a copy of the GNU General Public License version
 * 2 along with this work; if not, write to the Free Software Foundation,
 * Inc., 51 Franklin St, Fifth Floor, Boston, MA 02110-1301 USA.
 *
 * Please contact Oracle, 500 Oracle Parkway, Redwood Shores, CA 94065 USA
 * or visit www.oracle.com if you need additional information or have any
 * questions.
 */

/**
 * @test
 * @bug 7029048 8217340 8217216
 * @summary Ensure that the launcher defends against user settings of the
 *          LD_LIBRARY_PATH environment variable on Unixes
 * @requires os.family != "windows" & os.family != "mac" & !vm.musl & os.family != "aix"
 * @library /test/lib
 * @compile -XDignore.symbol.file ExecutionEnvironment.java Test7029048.java
 * @run main/othervm -DexpandedLdLibraryPath=false Test7029048
 */

/**
 * @test
 * @bug 7029048 8217340 8217216
 * @summary Ensure that the launcher defends against user settings of the
 *          LD_LIBRARY_PATH environment variable on Unixes
 * @requires os.family == "aix" | vm.musl
 * @library /test/lib
 * @compile -XDignore.symbol.file ExecutionEnvironment.java Test7029048.java
 * @run main/othervm -DexpandedLdLibraryPath=true Test7029048
 */

import java.io.File;
import java.io.IOException;
import java.nio.file.Files;
import java.util.ArrayList;
import java.util.HashMap;
import java.util.List;
import java.util.Map;

public class Test7029048 extends TestHelper {

    static int passes = 0;
    static int errors = 0;

    private static final String LIBJVM = ExecutionEnvironment.LIBJVM;
    private static final String LD_LIBRARY_PATH =
            ExecutionEnvironment.LD_LIBRARY_PATH;
    private static final String LD_LIBRARY_PATH_64 =
            ExecutionEnvironment.LD_LIBRARY_PATH_64;

    private static final File libDir =
            new File(System.getProperty("sun.boot.library.path"));
    private static final File srcServerDir = new File(libDir, "server");
    private static final File srcLibjvmSo = new File(srcServerDir, LIBJVM);

    private static final File dstLibDir = new File("lib");
    private static final File dstServerDir = new File(dstLibDir, "server");
    private static final File dstServerLibjvm = new File(dstServerDir, LIBJVM);

    private static final File dstClientDir = new File(dstLibDir, "client");
    private static final File dstClientLibjvm = new File(dstClientDir, LIBJVM);

    static final boolean IS_EXPANDED_LD_LIBRARY_PATH =
        Boolean.getBoolean("expandedLdLibraryPath");

    private static final Map<String, String> env = new HashMap<>();

    static String getValue(String name, List<String> in) {
        for (String x : in) {
            String[] s = x.split("=");
            if (name.equals(s[0].trim())) {
                return s[1].trim();
            }
        }
        return null;
    }

    static void run(Map<String, String> env,
            int nLLPComponents, String caseID) {
        env.put(ExecutionEnvironment.JLDEBUG_KEY, "true");
        List<String> cmdsList = new ArrayList<>();
        cmdsList.add(javaCmd);
        cmdsList.add("-server");
        cmdsList.add("-jar");
        cmdsList.add(ExecutionEnvironment.testJarFile.getAbsolutePath());
        String[] cmds = new String[cmdsList.size()];
        TestResult tr = doExec(env, cmdsList.toArray(cmds));
        System.out.println(tr);
        analyze(tr, nLLPComponents, caseID);
    }

    static void analyze(TestResult tr, int nLLPComponents, String caseID) {
        String envValue = getValue(LD_LIBRARY_PATH, tr.testOutput);
       /*
        * the envValue can never be null, since the test code should always
        * print a "null" string.
        */
        if (envValue == null) {
            throw new RuntimeException("NPE, likely a program crash ??");
        }
        int len = (envValue.equals("null")
                   ? 0 : envValue.split(File.pathSeparator).length);
        if (len == nLLPComponents) {
            System.out.println(caseID + ": OK");
            passes++;
        } else {
            System.out.println("FAIL: test7029048, " + caseID);
            System.out.println(" expected " + nLLPComponents
                               + " but got " + len);
            System.out.println(envValue);
            errors++;
        }
    }

    /*
     * Describe the cases that we test.  Each case sets the environment
     * variable LD_LIBRARY_PATH to a different value.  The value associated
     * with a case is the number of path elements that we expect the launcher
     * to add to that variable.
     */
    private static enum TestCase {
        NO_DIR(0),                      // Directory does not exist
        NO_LIBJVM(0),                   // Directory exists, but no libjvm.so
        LIBJVM(3);                      // Directory exists, with a libjvm.so
        private final int value;
        TestCase(int i) {
            this.value = i;
        }
    }

    /*
     * test for 7029048
     */
    static void test7029048() throws IOException {
        String desc = null;
        for (TestCase v : TestCase.values()) {
            switch (v) {
                case LIBJVM:
                    // copy the files into the directory structures
                    copyFile(srcLibjvmSo, dstServerLibjvm);
                    // does not matter if it is client or a server
                    copyFile(srcLibjvmSo, dstClientLibjvm);
                    desc = "LD_LIBRARY_PATH should be set";
                    break;
                case NO_LIBJVM:
                    if (!dstClientDir.exists()) {
                        Files.createDirectories(dstClientDir.toPath());
                    } else {
                        Files.deleteIfExists(dstClientLibjvm.toPath());
                    }

                    if (!dstServerDir.exists()) {
                        Files.createDirectories(dstServerDir.toPath());
                    } else {
                        Files.deleteIfExists(dstServerLibjvm.toPath());
                    }

                    desc = "LD_LIBRARY_PATH should not be set (no libjvm.so)";
<<<<<<< HEAD
                    if (IS_EXPANDED_LD_LIBRARY_PATH) {
                        printSkipMessage(desc);
=======
                    if (TestHelper.isAIX) {
                        System.out.println("Skipping test case \"" + desc +
                                           "\" because the Aix launcher adds the paths in any case.");
>>>>>>> 14533356
                        continue;
                    }
                    break;
                case NO_DIR:
                    if (dstLibDir.exists()) {
                        recursiveDelete(dstLibDir);
                    }

                    desc = "LD_LIBRARY_PATH should not be set (no directory)";
<<<<<<< HEAD
                    if (IS_EXPANDED_LD_LIBRARY_PATH) {
                        printSkipMessage(desc);
=======
                    if (TestHelper.isAIX) {
                        System.out.println("Skipping test case \"" + desc +
                                           "\" because the Aix launcher adds the paths in any case.");
>>>>>>> 14533356
                        continue;
                    }
                    break;
                default:
                    throw new RuntimeException("unknown case");
            }

            /*
             * Case 1: set the server path
             */
            env.clear();
            env.put(LD_LIBRARY_PATH, dstServerDir.getAbsolutePath());
            run(env,
                v.value + 1,            // Add one to account for our setting
                "Case 1: " + desc);

            /*
             * Case 2: repeat with client path
             */
            env.clear();
            env.put(LD_LIBRARY_PATH, dstClientDir.getAbsolutePath());
            run(env,
                v.value + 1,            // Add one to account for our setting
                "Case 2: " + desc);

            if (isSolaris) {
                /*
                 * Case 3: set the appropriate LLP_XX flag,
                 * java64 LLP_64 is relevant, LLP_32 is ignored
                 */
                env.clear();
                env.put(LD_LIBRARY_PATH_64, dstServerDir.getAbsolutePath());
                run(env,
                    v.value,            // Do not add one, since we didn't set
                                        // LD_LIBRARY_PATH here
                    "Case 3: " + desc);
            }
        }
        return;
    }

    private static void printSkipMessage(String description) {
        System.out.printf("Skipping test case '%s' because the Aix and musl launchers" +
                          " add the paths in any case.%n", description);
    }

    public static void main(String... args) throws Exception {
        if (!TestHelper.haveServerVM) {
            System.out.println("Note: test relies on server vm, not found, exiting");
            return;
        }
        // create our test jar first
        ExecutionEnvironment.createTestJar();

        // run the tests
        test7029048();
        if (errors > 0) {
            throw new Exception("Test7029048: FAIL: with "
                    + errors + " errors and passes " + passes);
        } else if (isSolaris && passes < 9) {
            throw new Exception("Test7029048: FAIL: " +
                    "all tests did not run, expected " + 9 + " got " + passes);
        } else if (isLinux && passes < 6) {
             throw new Exception("Test7029048: FAIL: " +
                    "all tests did not run, expected " + 6 + " got " + passes);
        } else {
            System.out.println("Test7029048: PASS " + passes);
        }
    }

}<|MERGE_RESOLUTION|>--- conflicted
+++ resolved
@@ -170,14 +170,15 @@
                     }
 
                     desc = "LD_LIBRARY_PATH should not be set (no libjvm.so)";
-<<<<<<< HEAD
+
                     if (IS_EXPANDED_LD_LIBRARY_PATH) {
                         printSkipMessage(desc);
-=======
+                    }
                     if (TestHelper.isAIX) {
                         System.out.println("Skipping test case \"" + desc +
                                            "\" because the Aix launcher adds the paths in any case.");
->>>>>>> 14533356
+                    }
+                    if (IS_EXPANDED_LD_LIBRARY_PATH || TestHelper.isAIX) {
                         continue;
                     }
                     break;
@@ -187,14 +188,15 @@
                     }
 
                     desc = "LD_LIBRARY_PATH should not be set (no directory)";
-<<<<<<< HEAD
+
                     if (IS_EXPANDED_LD_LIBRARY_PATH) {
                         printSkipMessage(desc);
-=======
+                    }
                     if (TestHelper.isAIX) {
                         System.out.println("Skipping test case \"" + desc +
                                            "\" because the Aix launcher adds the paths in any case.");
->>>>>>> 14533356
+                    }
+                    if (IS_EXPANDED_LD_LIBRARY_PATH || TestHelper.isAIX) {
                         continue;
                     }
                     break;
