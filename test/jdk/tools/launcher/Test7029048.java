/*
 * Copyright (c) 2011, 2019, Oracle and/or its affiliates. All rights reserved.
 * DO NOT ALTER OR REMOVE COPYRIGHT NOTICES OR THIS FILE HEADER.
 *
 * This code is free software; you can redistribute it and/or modify it
 * under the terms of the GNU General Public License version 2 only, as
 * published by the Free Software Foundation.
 *
 * This code is distributed in the hope that it will be useful, but WITHOUT
 * ANY WARRANTY; without even the implied warranty of MERCHANTABILITY or
 * FITNESS FOR A PARTICULAR PURPOSE.  See the GNU General Public License
 * version 2 for more details (a copy is included in the LICENSE file that
 * accompanied this code).
 *
 * You should have received a copy of the GNU General Public License version
 * 2 along with this work; if not, write to the Free Software Foundation,
 * Inc., 51 Franklin St, Fifth Floor, Boston, MA 02110-1301 USA.
 *
 * Please contact Oracle, 500 Oracle Parkway, Redwood Shores, CA 94065 USA
 * or visit www.oracle.com if you need additional information or have any
 * questions.
 */

/**
 * @test
 * @bug 7029048 8217340 8217216
 * @summary Ensure that the launcher defends against user settings of the
 *          LD_LIBRARY_PATH environment variable on Unixes
 * @requires os.family != "windows" & os.family != "mac" & !vm.musl & os.family != "aix"
 * @library /test/lib
 * @compile -XDignore.symbol.file ExecutionEnvironment.java Test7029048.java
 * @run main/othervm -DexpandedLdLibraryPath=false Test7029048
 */

/**
 * @test
<<<<<<< HEAD
 * @bug 7029048 8217340 8217216
 * @summary Ensure that the launcher defends against user settings of the
 *          LD_LIBRARY_PATH environment variable on Unixes
 * @requires os.family == "aix" | vm.musl
 * @library /test/lib
 * @compile -XDignore.symbol.file ExecutionEnvironment.java Test7029048.java
=======
 * @bug 7029048 8217340
 * @summary Ensure that the launcher defends against user settings of the
 *          LD_LIBRARY_PATH environment variable on Unixes
 * @requires os.family != "windows" & os.family != "mac" & !vm.musl & os.family != "aix"
 * @library /test/lib
 * @compile -XDignore.symbol.file ExecutionEnvironment.java Test7029048.java
 * @run main/othervm -DexpandedLdLibraryPath=false Test7029048
 */

/**
 * @test
 * @bug 7029048 8217340
 * @summary Ensure that the launcher defends against user settings of the
 *          LD_LIBRARY_PATH environment variable on Unixes
 * @requires os.family == "aix" | vm.musl
 * @library /test/lib
 * @compile -XDignore.symbol.file ExecutionEnvironment.java Test7029048.java
>>>>>>> edd32ef6
 * @run main/othervm -DexpandedLdLibraryPath=true Test7029048
 */

import java.io.File;
import java.io.IOException;
import java.nio.file.Files;
import java.util.ArrayList;
import java.util.HashMap;
import java.util.List;
import java.util.Map;

public class Test7029048 extends TestHelper {

    private static final String LIBJVM = ExecutionEnvironment.LIBJVM;
    private static final String LD_LIBRARY_PATH =
            ExecutionEnvironment.LD_LIBRARY_PATH;
    private static final String LD_LIBRARY_PATH_64 =
            ExecutionEnvironment.LD_LIBRARY_PATH_64;

    private static final File libDir =
            new File(System.getProperty("sun.boot.library.path"));
    private static final File srcServerDir = new File(libDir, "server");
    private static final File srcLibjvmSo = new File(srcServerDir, LIBJVM);

    private static final File dstLibDir = new File("lib");
    private static final File dstServerDir = new File(dstLibDir, "server");
    private static final File dstServerLibjvm = new File(dstServerDir, LIBJVM);

    private static final File dstClientDir = new File(dstLibDir, "client");
    private static final File dstClientLibjvm = new File(dstClientDir, LIBJVM);

    static final boolean IS_EXPANDED_LD_LIBRARY_PATH =
<<<<<<< HEAD
        Boolean.getBoolean("expandedLdLibraryPath");

    private static final Map<String, String> env = new HashMap<>();
=======
            Boolean.getBoolean("expandedLdLibraryPath");
>>>>>>> edd32ef6

    static String getValue(String name, List<String> in) {
        for (String x : in) {
            String[] s = x.split("=");
            if (name.equals(s[0].trim())) {
                return s[1].trim();
            }
        }
        return null;
    }

    static boolean run(int nLLPComponents, File variantDir, String caseID) {

        Map<String, String> env = new HashMap<>();
        env.put(LD_LIBRARY_PATH, variantDir.getAbsolutePath());
        env.put(ExecutionEnvironment.JLDEBUG_KEY, "true");
        List<String> cmdsList = new ArrayList<>();
        cmdsList.add(javaCmd);
        cmdsList.add("-server");
        cmdsList.add("-jar");
        cmdsList.add(ExecutionEnvironment.testJarFile.getAbsolutePath());
        String[] cmds = new String[cmdsList.size()];
        TestResult tr = doExec(env, cmdsList.toArray(cmds));
        System.out.println(tr);
        int len = getLLPComponents(tr);
        if (len == nLLPComponents) {
            System.out.printf("Test7029048 OK %s%n", caseID);
            return true;
        } else {
            System.out.printf("Test7029048 FAIL %s: expected %d but got %d%n",
                    caseID, nLLPComponents, len);
            return false;
        }
    }

    static int getLLPComponents(TestResult tr) {
        String envValue = getValue(LD_LIBRARY_PATH, tr.testOutput);
       /*
        * the envValue can never be null, since the test code should always
        * print a "null" string.
        */
        if (envValue == null) {
            throw new RuntimeException("NPE, likely a program crash ??");
        }

        if (envValue.equals("null")) {
            return 0;
        }

        return envValue.split(File.pathSeparator).length;
    }

    /*
     * Describe the cases that we test.  Each case sets the environment
     * variable LD_LIBRARY_PATH to a different value.  The value associated
     * with a case is the number of path elements that we expect the launcher
     * to add to that variable.
     */
    private static enum TestCase {
        NO_DIR(0),                      // Directory does not exist
        NO_LIBJVM(0),                   // Directory exists, but no libjvm.so
        LIBJVM(3);                      // Directory exists, with a libjvm.so
        private final int value;
        TestCase(int i) {
            this.value = i;
        }
    }

    /*
     * test for 7029048
     */
    static boolean runTest() throws IOException {
        String desc = null;
        boolean pass = true;
        for (TestCase v : TestCase.values()) {
            switch (v) {
                case LIBJVM:
                    // copy the files into the directory structures
                    copyFile(srcLibjvmSo, dstServerLibjvm);
                    // does not matter if it is client or a server
                    copyFile(srcLibjvmSo, dstClientLibjvm);
                    desc = "LD_LIBRARY_PATH should be set";
                    break;
                case NO_LIBJVM:
                    if (!dstClientDir.exists()) {
                        Files.createDirectories(dstClientDir.toPath());
                    } else {
                        Files.deleteIfExists(dstClientLibjvm.toPath());
                    }

                    if (!dstServerDir.exists()) {
                        Files.createDirectories(dstServerDir.toPath());
                    } else {
                        Files.deleteIfExists(dstServerLibjvm.toPath());
                    }

                    desc = "LD_LIBRARY_PATH should not be set (no libjvm.so)";
<<<<<<< HEAD

                    if (IS_EXPANDED_LD_LIBRARY_PATH) {
                        printSkipMessage(desc);
                    }
                    if (TestHelper.isAIX) {
                        System.out.println("Skipping test case \"" + desc +
                                           "\" because the Aix launcher adds the paths in any case.");
                    }
                    if (IS_EXPANDED_LD_LIBRARY_PATH || TestHelper.isAIX) {
=======
                    if (IS_EXPANDED_LD_LIBRARY_PATH) {
                        printSkipMessage(desc);
>>>>>>> edd32ef6
                        continue;
                    }
                    break;
                case NO_DIR:
                    if (dstLibDir.exists()) {
                        recursiveDelete(dstLibDir);
                    }

                    desc = "LD_LIBRARY_PATH should not be set (no directory)";
<<<<<<< HEAD

                    if (IS_EXPANDED_LD_LIBRARY_PATH) {
                        printSkipMessage(desc);
                    }
                    if (TestHelper.isAIX) {
                        System.out.println("Skipping test case \"" + desc +
                                           "\" because the Aix launcher adds the paths in any case.");
                    }
                    if (IS_EXPANDED_LD_LIBRARY_PATH || TestHelper.isAIX) {
=======
                    if (IS_EXPANDED_LD_LIBRARY_PATH) {
                        printSkipMessage(desc);
>>>>>>> edd32ef6
                        continue;
                    }
                    break;
                default:
                    throw new RuntimeException("unknown case");
            }

            // Add one to account for our setting
            int nLLPComponents = v.value + 1;

            /*
             * Case 1: set the server path
             */
            boolean pass1 = run(nLLPComponents, dstServerDir, "Case 1: " + desc);

            /*
             * Case 2: repeat with client path
             */
            boolean pass2 = run(nLLPComponents, dstClientDir, "Case 2: " + desc);

            pass &= pass1 && pass2;
        }
        return pass;
    }

    private static void printSkipMessage(String description) {
        System.out.printf("Skipping test case '%s' because the Aix and musl launchers" +
                          " add the paths in any case.%n", description);
    }

    private static void printSkipMessage(String description) {
        System.out.printf("Skipping test case '%s' because the Aix and musl launchers" +
                          " add the paths in any case.%n", description);
    }

    public static void main(String... args) throws Exception {
        if (!TestHelper.haveServerVM) {
            System.out.println("Note: test relies on server vm, not found, exiting");
            return;
        }
        // create our test jar first
        ExecutionEnvironment.createTestJar();

        if (!runTest()) {
            throw new Exception("Test7029048 fails");
        }
    }
}<|MERGE_RESOLUTION|>--- conflicted
+++ resolved
@@ -34,14 +34,6 @@
 
 /**
  * @test
-<<<<<<< HEAD
- * @bug 7029048 8217340 8217216
- * @summary Ensure that the launcher defends against user settings of the
- *          LD_LIBRARY_PATH environment variable on Unixes
- * @requires os.family == "aix" | vm.musl
- * @library /test/lib
- * @compile -XDignore.symbol.file ExecutionEnvironment.java Test7029048.java
-=======
  * @bug 7029048 8217340
  * @summary Ensure that the launcher defends against user settings of the
  *          LD_LIBRARY_PATH environment variable on Unixes
@@ -59,7 +51,6 @@
  * @requires os.family == "aix" | vm.musl
  * @library /test/lib
  * @compile -XDignore.symbol.file ExecutionEnvironment.java Test7029048.java
->>>>>>> edd32ef6
  * @run main/othervm -DexpandedLdLibraryPath=true Test7029048
  */
 
@@ -92,13 +83,7 @@
     private static final File dstClientLibjvm = new File(dstClientDir, LIBJVM);
 
     static final boolean IS_EXPANDED_LD_LIBRARY_PATH =
-<<<<<<< HEAD
-        Boolean.getBoolean("expandedLdLibraryPath");
-
-    private static final Map<String, String> env = new HashMap<>();
-=======
             Boolean.getBoolean("expandedLdLibraryPath");
->>>>>>> edd32ef6
 
     static String getValue(String name, List<String> in) {
         for (String x : in) {
@@ -196,20 +181,9 @@
                     }
 
                     desc = "LD_LIBRARY_PATH should not be set (no libjvm.so)";
-<<<<<<< HEAD
 
                     if (IS_EXPANDED_LD_LIBRARY_PATH) {
                         printSkipMessage(desc);
-                    }
-                    if (TestHelper.isAIX) {
-                        System.out.println("Skipping test case \"" + desc +
-                                           "\" because the Aix launcher adds the paths in any case.");
-                    }
-                    if (IS_EXPANDED_LD_LIBRARY_PATH || TestHelper.isAIX) {
-=======
-                    if (IS_EXPANDED_LD_LIBRARY_PATH) {
-                        printSkipMessage(desc);
->>>>>>> edd32ef6
                         continue;
                     }
                     break;
@@ -219,20 +193,9 @@
                     }
 
                     desc = "LD_LIBRARY_PATH should not be set (no directory)";
-<<<<<<< HEAD
 
                     if (IS_EXPANDED_LD_LIBRARY_PATH) {
                         printSkipMessage(desc);
-                    }
-                    if (TestHelper.isAIX) {
-                        System.out.println("Skipping test case \"" + desc +
-                                           "\" because the Aix launcher adds the paths in any case.");
-                    }
-                    if (IS_EXPANDED_LD_LIBRARY_PATH || TestHelper.isAIX) {
-=======
-                    if (IS_EXPANDED_LD_LIBRARY_PATH) {
-                        printSkipMessage(desc);
->>>>>>> edd32ef6
                         continue;
                     }
                     break;
