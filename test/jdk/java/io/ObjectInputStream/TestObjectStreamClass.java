/*
<<<<<<< HEAD
 * Copyright (c) 2015, Oracle and/or its affiliates. All rights reserved.
 * Copyright (c) 2021 Alibaba Group Holding Limited. All Rights Reserved.
=======
 * Copyright (c) 2015, 2019, Oracle and/or its affiliates. All rights reserved.
>>>>>>> cee8535a
 * DO NOT ALTER OR REMOVE COPYRIGHT NOTICES OR THIS FILE HEADER.
 *
 * This code is free software; you can redistribute it and/or modify it
 * under the terms of the GNU General Public License version 2 only, as
 * published by the Free Software Foundation.
 *
 * This code is distributed in the hope that it will be useful, but WITHOUT
 * ANY WARRANTY; without even the implied warranty of MERCHANTABILITY or
 * FITNESS FOR A PARTICULAR PURPOSE.  See the GNU General Public License
 * version 2 for more details (a copy is included in the LICENSE file that
 * accompanied this code).
 *
 * You should have received a copy of the GNU General Public License version
 * 2 along with this work; if not, write to the Free Software Foundation,
 * Inc., 51 Franklin St, Fifth Floor, Boston, MA 02110-1301 USA.
 *
 * Please contact Oracle, 500 Oracle Parkway, Redwood Shores, CA 94065 USA
 * or visit www.oracle.com if you need additional information or have any
 * questions.
 */

/* @test
 * @bug 8135043
 * @summary ObjectStreamClass.getField(String) too restrictive
 * @run main TestObjectStreamClass
 * @run main/othervm -Dcom.alibaba.enableFastSerialization=true TestObjectStreamClass
 */

import java.io.ByteArrayInputStream;
import java.io.ByteArrayOutputStream;
import java.io.IOException;
import java.io.InputStream;
import java.io.ObjectInputStream;
import java.io.ObjectOutputStream;
import java.io.ObjectStreamClass;
import java.io.Serializable;

public class TestObjectStreamClass {

    public static void main(String[] args) throws Exception {
        ByteArrayOutputStream byteOutput = new ByteArrayOutputStream();
        ObjectOutputStream output = new ObjectOutputStream(byteOutput);
        output.writeObject(new TestClass());

        ByteArrayInputStream bais = new ByteArrayInputStream(byteOutput.toByteArray());
        TestObjectInputStream input = new TestObjectInputStream(bais);
        input.readObject();

        ObjectStreamClass osc = input.getDescriptor();

        // All OSC public API methods should complete without throwing.
        osc.getName();
        osc.forClass();
        osc.getField("str");
        osc.getFields();
        osc.getSerialVersionUID();
        osc.toString();
    }

    static class TestClass implements Serializable {
        private static final long serialVersionUID = 1L;

        String str = "hello world";
    }

    static class TestObjectInputStream extends ObjectInputStream {
        private ObjectStreamClass objectStreamClass;

        public TestObjectInputStream(InputStream in) throws IOException {
            super(in);
        }

        public ObjectStreamClass getDescriptor()
            throws IOException, ClassNotFoundException
        {
            return objectStreamClass;
        }

        public ObjectStreamClass readClassDescriptor()
            throws IOException, ClassNotFoundException
        {
            objectStreamClass = super.readClassDescriptor();
            return objectStreamClass;
        }
    }
}<|MERGE_RESOLUTION|>--- conflicted
+++ resolved
@@ -1,10 +1,6 @@
 /*
-<<<<<<< HEAD
- * Copyright (c) 2015, Oracle and/or its affiliates. All rights reserved.
+ * Copyright (c) 2015, 2019, Oracle and/or its affiliates. All rights reserved.
  * Copyright (c) 2021 Alibaba Group Holding Limited. All Rights Reserved.
-=======
- * Copyright (c) 2015, 2019, Oracle and/or its affiliates. All rights reserved.
->>>>>>> cee8535a
  * DO NOT ALTER OR REMOVE COPYRIGHT NOTICES OR THIS FILE HEADER.
  *
  * This code is free software; you can redistribute it and/or modify it
