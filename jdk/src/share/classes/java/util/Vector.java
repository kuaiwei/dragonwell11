--- conflicted
+++ resolved
@@ -29,11 +29,6 @@
 import java.util.function.Predicate;
 import java.util.function.UnaryOperator;
 
-<<<<<<< HEAD
-import java.util.function.Consumer;
-
-=======
->>>>>>> 9bc20d44
 /**
  * The {@code Vector} class implements a growable array of
  * objects. Like an array, it contains components that can be
@@ -1164,11 +1159,7 @@
         public void forEachRemaining(Consumer<? super E> action) {
             Objects.requireNonNull(action);
             synchronized (Vector.this) {
-<<<<<<< HEAD
-                final int size = Vector.this.elementCount;
-=======
                 final int size = elementCount;
->>>>>>> 9bc20d44
                 int i = cursor;
                 if (i >= size) {
                     return;
