name: Pre-submit tests

on:
  pull_request:
    branches:
     - master
  push:
    branches-ignore:
      - master
      - pr/*
  workflow_dispatch:
    inputs:
      platforms:
        description: "Platform(s) to execute on"
        required: true
        #default: "Linux additional (hotspot only), Linux x64, Linux x86, Windows x64, macOS x64"
        # Disable Linux additional for now
        default: "Linux x64, Linux x86, Windows x64, macOS x64"

concurrency:
  group: ${{ github.workflow }}-${{ github.ref }}
  cancel-in-progress: true

jobs:
  prerequisites:
    name: Prerequisites
    runs-on: "ubuntu-20.04"
    outputs:
      should_run: ${{ steps.check_submit.outputs.should_run }}
      bundle_id: ${{ steps.check_bundle_id.outputs.bundle_id }}
      #platform_linux_additional: ${{ steps.check_platforms.outputs.platform_linux_additional }}
      platform_linux_additional: false
      platform_linux_x64: ${{ steps.check_platforms.outputs.platform_linux_x64 }}
      platform_windows_x64: ${{ steps.check_platforms.outputs.platform_windows_x64 }}
      platform_macos_x64: ${{ steps.check_platforms.outputs.platform_macos_x64 }}
      platform_macos_aarch64: ${{ steps.check_platforms.outputs.platform_macos_aarch64 }}
      dependencies: ${{ steps.check_deps.outputs.dependencies }}

    steps:
      - name: Check if submit tests should actually run depending on secrets and manual triggering
        id: check_submit
        run: echo "::set-output name=should_run::${{ github.event.inputs.platforms != '' || (!secrets.JDK_SUBMIT_FILTER || startsWith(github.ref, 'refs/heads/submit/')) }}"

      - name: Check which platforms should be included
        id: check_platforms
        run: |
          echo "::set-output name=platform_linux_x64::${{ contains(github.event.inputs.platforms, 'linux x64') || (github.event.inputs.platforms == '' && (secrets.JDK_SUBMIT_PLATFORMS == '' || contains(secrets.JDK_SUBMIT_PLATFORMS, 'linux x64'))) }}"
          echo "::set-output name=platform_windows_x64::${{ contains(github.event.inputs.platforms, 'windows x64') || (github.event.inputs.platforms == '' && (secrets.JDK_SUBMIT_PLATFORMS == '' || contains(secrets.JDK_SUBMIT_PLATFORMS, 'windows x64'))) }}"
          echo "::set-output name=platform_macos_x64::${{ contains(github.event.inputs.platforms, 'macos x64') || (github.event.inputs.platforms == '' && (secrets.JDK_SUBMIT_PLATFORMS == '' || contains(secrets.JDK_SUBMIT_PLATFORMS, 'macos x64'))) }}"
          echo "::set-output name=platform_macos_aarch64::${{ contains(github.event.inputs.platforms, 'macos aarch64') || (github.event.inputs.platforms == '' && (secrets.JDK_SUBMIT_PLATFORMS == '' || contains(secrets.JDK_SUBMIT_PLATFORMS, 'macos aarch64'))) }}"
        if: steps.check_submit.outputs.should_run != 'false'

      - name: Determine unique bundle identifier
        id: check_bundle_id
        run: echo "::set-output name=bundle_id::${GITHUB_ACTOR}_${GITHUB_SHA:0:8}"
        if: steps.check_submit.outputs.should_run != 'false'

      - name: Checkout the source
        uses: actions/checkout@v3
        with:
          path: jdk
        if: steps.check_submit.outputs.should_run != 'false'

      - name: Determine versions and locations to be used for dependencies
        id: check_deps
        run: "echo ::set-output name=dependencies::`cat make/autoconf/version-numbers make/conf/test-dependencies | sed -e '1i {' -e 's/#.*//g' -e 's/\"//g' -e 's/\\(.*\\)=\\(.*\\)/\"\\1\": \"\\2\",/g' -e '$s/,\\s\\{0,\\}$/\\}/'`"
        working-directory: jdk
        if: steps.check_submit.outputs.should_run != 'false'

      - name: Print extracted dependencies to the log
        run: "echo '${{ steps.check_deps.outputs.dependencies }}'"
        if: steps.check_submit.outputs.should_run != 'false'

      - name: Determine the jtreg ref to checkout
        run: "echo JTREG_REF=jtreg${{ fromJson(steps.check_deps.outputs.dependencies).JTREG_VERSION }}-${{ fromJson(steps.check_deps.outputs.dependencies).JTREG_BUILD }} >> $GITHUB_ENV"
        if: steps.check_submit.outputs.should_run != 'false'

      - name: Determine the jtreg version to build
        run: echo "BUILD_VERSION=${{ fromJson(steps.check_deps.outputs.dependencies).JTREG_VERSION }}" >> $GITHUB_ENV
        if: steps.check_submit.outputs.should_run != 'false'

      - name: Determine the jtreg build number to build
        run: echo "BUILD_NUMBER=${{ fromJson(steps.check_deps.outputs.dependencies).JTREG_BUILD }}" >> $GITHUB_ENV
        if: steps.check_submit.outputs.should_run != 'false'

      - name: Check if a jtreg image is present in the cache
        id: jtreg
        uses: actions/cache@v3
        with:
          path: ~/jtreg/
          key: jtreg-${{ env.JTREG_REF }}-v1
        if: steps.check_submit.outputs.should_run != 'false'

      - name: Checkout the jtreg source
        uses: actions/checkout@v3
        with:
          repository: "openjdk/jtreg"
          ref: ${{ env.JTREG_REF }}
          path: jtreg
        if: steps.check_submit.outputs.should_run != 'false' && steps.jtreg.outputs.cache-hit != 'true'

      - name: Build jtreg
        run: bash make/build-all.sh ${JAVA_HOME_8_X64}
        working-directory: jtreg
        if: steps.check_submit.outputs.should_run != 'false' && steps.jtreg.outputs.cache-hit != 'true'

      - name: Move jtreg image to destination folder
        run: mv build/images/jtreg ~/
        working-directory: jtreg
        if: steps.check_submit.outputs.should_run != 'false' && steps.jtreg.outputs.cache-hit != 'true'

      - name: Store jtreg for use by later steps
        uses: actions/upload-artifact@v3
        with:
          name: transient_jtreg_${{ steps.check_bundle_id.outputs.bundle_id }}
          path: ~/jtreg/
        if: steps.check_submit.outputs.should_run != 'false'

  linux_x64_build:
    name: Linux x64
    runs-on: "ubuntu-20.04"
    needs: prerequisites
    if: needs.prerequisites.outputs.should_run != 'false' && (needs.prerequisites.outputs.platform_linux_x64 != 'false' || needs.prerequisites.outputs.platform_linux_additional == 'true')

    strategy:
      fail-fast: false
      matrix:
        flavor:
          - build release
          - build debug
        include:
          - flavor: build debug
            flags: --enable-debug
            artifact: -debug

    env:
      JDK_VERSION: "${{ fromJson(needs.prerequisites.outputs.dependencies).DEFAULT_VERSION_FEATURE }}.${{ fromJson(needs.prerequisites.outputs.dependencies).DEFAULT_VERSION_INTERIM }}.${{ fromJson(needs.prerequisites.outputs.dependencies).DEFAULT_VERSION_UPDATE }}"
      BOOT_JDK_VERSION: "${{ fromJson(needs.prerequisites.outputs.dependencies).BOOT_JDK_VERSION }}"
      BOOT_JDK_FILENAME: "${{ fromJson(needs.prerequisites.outputs.dependencies).LINUX_X64_BOOT_JDK_FILENAME }}"
      BOOT_JDK_URL: "${{ fromJson(needs.prerequisites.outputs.dependencies).LINUX_X64_BOOT_JDK_URL }}"
      BOOT_JDK_SHA256: "${{ fromJson(needs.prerequisites.outputs.dependencies).LINUX_X64_BOOT_JDK_SHA256 }}"

    steps:
      - name: Checkout the source
        uses: actions/checkout@v3
        with:
          path: jdk

      - name: Restore boot JDK from cache
        id: bootjdk
        uses: actions/cache@v3
        with:
          path: ~/bootjdk/${{ env.BOOT_JDK_VERSION }}
          key: bootjdk-${{ runner.os }}-${{ env.BOOT_JDK_VERSION }}-${{ env.BOOT_JDK_SHA256 }}-v1

      - name: Download boot JDK
        run: |
          mkdir -p "${HOME}/bootjdk/${BOOT_JDK_VERSION}"
          wget -O "${HOME}/bootjdk/${BOOT_JDK_FILENAME}" "${BOOT_JDK_URL}"
          echo "${BOOT_JDK_SHA256} ${HOME}/bootjdk/${BOOT_JDK_FILENAME}" | sha256sum -c >/dev/null -
          tar -xf "${HOME}/bootjdk/${BOOT_JDK_FILENAME}" -C "${HOME}/bootjdk/${BOOT_JDK_VERSION}"
          mv "${HOME}/bootjdk/${BOOT_JDK_VERSION}/"*/* "${HOME}/bootjdk/${BOOT_JDK_VERSION}/"
        if: steps.bootjdk.outputs.cache-hit != 'true'

      - name: Restore jtreg artifact
        id: jtreg_restore
        uses: actions/download-artifact@v3
        with:
          name: transient_jtreg_${{ needs.prerequisites.outputs.bundle_id }}
          path: ~/jtreg/
        continue-on-error: true

      - name: Restore jtreg artifact (retry)
        uses: actions/download-artifact@v3
        with:
          name: transient_jtreg_${{ needs.prerequisites.outputs.bundle_id }}
          path: ~/jtreg/
        if: steps.jtreg_restore.outcome == 'failure'

      - name: Fix jtreg permissions
        run: chmod -R a+rx ${HOME}/jtreg/

      - name: Install dependencies
        run: |
          sudo apt-get update
          sudo apt-get install gcc-9=9.4.0-1ubuntu1~20.04.1 g++-9=9.4.0-1ubuntu1~20.04.1 libxrandr-dev libxtst-dev libcups2-dev libasound2-dev
          sudo update-alternatives --install /usr/bin/gcc gcc /usr/bin/gcc-9 100 --slave /usr/bin/g++ g++ /usr/bin/g++-9

      - name: Configure
        run: >
          bash configure
          --with-conf-name=linux-x64
          ${{ matrix.flags }}
          --with-version-opt=${GITHUB_ACTOR}-${GITHUB_SHA}
          --with-version-build=0
          --with-boot-jdk=${HOME}/bootjdk/${BOOT_JDK_VERSION}
          --with-jtreg=${HOME}/jtreg
          --with-default-make-target="product-bundles test-bundles"
          --with-zlib=system
          --with-jvm-features=shenandoahgc
          --enable-jtreg-failure-handler
        working-directory: jdk

      - name: Build
        run: make CONF_NAME=linux-x64
        working-directory: jdk

      - name: Persist test bundles
        uses: actions/upload-artifact@v3
        with:
          name: transient_jdk-linux-x64${{ matrix.artifact }}_${{ needs.prerequisites.outputs.bundle_id }}
          path: |
            jdk/build/linux-x64/bundles/jdk-${{ env.JDK_VERSION }}-internal+0_linux-x64_bin${{ matrix.artifact }}.tar.gz
            jdk/build/linux-x64/bundles/jdk-${{ env.JDK_VERSION }}-internal+0_linux-x64_bin-tests${{ matrix.artifact }}.tar.gz

  linux_x64_test:
    name: Linux x64
    runs-on: "ubuntu-20.04"
    needs:
      - prerequisites
      - linux_x64_build

    strategy:
      fail-fast: false
      matrix:
        test:
          - jdk/tier1 part 1
          - jdk/tier1 part 2
          - jdk/tier1 part 3
          - langtools/tier1
          - hs/tier1 common
          - hs/tier1 compiler
          - hs/tier1 gc
          - hs/tier1 runtime
          - hs/tier1 serviceability
          - dragonwell/hs feature
          - dragonwell/jdk feature
        include:
          - test: jdk/tier1 part 1
            suites: test/jdk/:tier1_part1
          - test: jdk/tier1 part 2
            suites: test/jdk/:tier1_part2
          - test: jdk/tier1 part 3
            suites: test/jdk/:tier1_part3
          - test: langtools/tier1
            suites: test/langtools/:tier1
          - test: hs/tier1 common
            suites: test/hotspot/jtreg/:tier1_common
            artifact: -debug
          - test: hs/tier1 compiler
            suites: test/hotspot/jtreg/:tier1_compiler
            artifact: -debug
          - test: hs/tier1 gc
            suites: test/hotspot/jtreg/:tier1_gc
            artifact: -debug
          - test: hs/tier1 runtime
            suites: test/hotspot/jtreg/:tier1_runtime
            artifact: -debug
          - test: hs/tier1 serviceability
            suites: test/hotspot/jtreg/:tier1_serviceability
            artifact: -debug
          - test: dragonwell/hs feature
            suites: test/hotspot/jtreg/:dragonwell_hs
          - test: dragonwell/jdk feature
            suites: test/jdk/:dragonwell_jdk
    env:
      JDK_VERSION: "${{ fromJson(needs.prerequisites.outputs.dependencies).DEFAULT_VERSION_FEATURE }}.${{ fromJson(needs.prerequisites.outputs.dependencies).DEFAULT_VERSION_INTERIM }}.${{ fromJson(needs.prerequisites.outputs.dependencies).DEFAULT_VERSION_UPDATE }}"
      BOOT_JDK_VERSION: "${{ fromJson(needs.prerequisites.outputs.dependencies).BOOT_JDK_VERSION }}"
      BOOT_JDK_FILENAME: "${{ fromJson(needs.prerequisites.outputs.dependencies).LINUX_X64_BOOT_JDK_FILENAME }}"
      BOOT_JDK_URL: "${{ fromJson(needs.prerequisites.outputs.dependencies).LINUX_X64_BOOT_JDK_URL }}"
      BOOT_JDK_SHA256: "${{ fromJson(needs.prerequisites.outputs.dependencies).LINUX_X64_BOOT_JDK_SHA256 }}"

    steps:
      - name: Checkout the source
        uses: actions/checkout@v3

      - name: Restore boot JDK from cache
        id: bootjdk
        uses: actions/cache@v3
        with:
          path: ~/bootjdk/${{ env.BOOT_JDK_VERSION }}
          key: bootjdk-${{ runner.os }}-${{ env.BOOT_JDK_VERSION }}-${{ env.BOOT_JDK_SHA256 }}-v1

      - name: Download boot JDK
        run: |
          mkdir -p "${HOME}/bootjdk/${BOOT_JDK_VERSION}"
          wget -O "${HOME}/bootjdk/${BOOT_JDK_FILENAME}" "${BOOT_JDK_URL}"
          echo "${BOOT_JDK_SHA256} ${HOME}/bootjdk/${BOOT_JDK_FILENAME}" | sha256sum -c >/dev/null -
          tar -xf "${HOME}/bootjdk/${BOOT_JDK_FILENAME}" -C "${HOME}/bootjdk/${BOOT_JDK_VERSION}"
          mv "${HOME}/bootjdk/${BOOT_JDK_VERSION}/"*/* "${HOME}/bootjdk/${BOOT_JDK_VERSION}/"
        if: steps.bootjdk.outputs.cache-hit != 'true'

      - name: Restore jtreg artifact
        id: jtreg_restore
        uses: actions/download-artifact@v3
        with:
          name: transient_jtreg_${{ needs.prerequisites.outputs.bundle_id }}
          path: ~/jtreg/
        continue-on-error: true

      - name: Restore jtreg artifact (retry)
        uses: actions/download-artifact@v3
        with:
          name: transient_jtreg_${{ needs.prerequisites.outputs.bundle_id }}
          path: ~/jtreg/
        if: steps.jtreg_restore.outcome == 'failure'

      - name: Restore build artifacts
        id: build_restore
        uses: actions/download-artifact@v3
        with:
          name: transient_jdk-linux-x64${{ matrix.artifact }}_${{ needs.prerequisites.outputs.bundle_id }}
          path: ~/jdk-linux-x64${{ matrix.artifact }}
        continue-on-error: true

      - name: Restore build artifacts (retry)
        uses: actions/download-artifact@v3
        with:
          name: transient_jdk-linux-x64${{ matrix.artifact }}_${{ needs.prerequisites.outputs.bundle_id }}
          path: ~/jdk-linux-x64${{ matrix.artifact }}
        if: steps.build_restore.outcome == 'failure'

      - name: Unpack jdk
        run: |
          mkdir -p "${HOME}/jdk-linux-x64${{ matrix.artifact }}/jdk-${{ env.JDK_VERSION }}-internal+0_linux-x64_bin${{ matrix.artifact }}"
          tar -xf "${HOME}/jdk-linux-x64${{ matrix.artifact }}/jdk-${{ env.JDK_VERSION }}-internal+0_linux-x64_bin${{ matrix.artifact }}.tar.gz" -C "${HOME}/jdk-linux-x64${{ matrix.artifact }}/jdk-${{ env.JDK_VERSION }}-internal+0_linux-x64_bin${{ matrix.artifact }}"

      - name: Unpack tests
        run: |
          mkdir -p "${HOME}/jdk-linux-x64${{ matrix.artifact }}/jdk-${{ env.JDK_VERSION }}-internal+0_linux-x64_bin-tests${{ matrix.artifact }}"
          tar -xf "${HOME}/jdk-linux-x64${{ matrix.artifact }}/jdk-${{ env.JDK_VERSION }}-internal+0_linux-x64_bin-tests${{ matrix.artifact }}.tar.gz" -C "${HOME}/jdk-linux-x64${{ matrix.artifact }}/jdk-${{ env.JDK_VERSION }}-internal+0_linux-x64_bin-tests${{ matrix.artifact }}"

      - name: Find root of jdk image dir
        run: |
          imageroot=`find ${HOME}/jdk-linux-x64${{ matrix.artifact }}/jdk-${{ env.JDK_VERSION }}-internal+0_linux-x64_bin${{ matrix.artifact }} -name release -type f`
          echo "imageroot=`dirname ${imageroot}`" >> $GITHUB_ENV

      - name: Configure bash as default
        run: |
          sudo chsh -s /bin/bash $(whoami)


      - name: Run tests
        id: run_tests
        run: >
          JDK_IMAGE_DIR=${{ env.imageroot }}
          TEST_IMAGE_DIR=${HOME}/jdk-linux-x64${{ matrix.artifact }}/jdk-${{ env.JDK_VERSION }}-internal+0_linux-x64_bin-tests${{ matrix.artifact }}
          BOOT_JDK=${HOME}/bootjdk/${BOOT_JDK_VERSION}
          JT_HOME=${HOME}/jtreg
          make run-test-prebuilt
          CONF_NAME=run-test-prebuilt
          LOG_CMDLINES=true
          JTREG_VERBOSE=fail,error,time
          TEST="${{ matrix.suites }}"
          TEST_OPTS_JAVA_OPTIONS=
          JTREG_KEYWORDS="!headful"
          JTREG="JAVA_OPTIONS=-XX:-CreateCoredumpOnCrash"

      - name: Check that all tests executed successfully
        if: steps.run_tests.outcome != 'skipped'
        run: >
          if ! grep --include=test-summary.txt -lqr build/*/test-results -e "TEST SUCCESS" ; then
            cat build/*/test-results/*/text/newfailures.txt ;
            cat build/*/test-results/*/text/other_errors.txt ;
            exit 1 ;
          fi

      - name: Create suitable test log artifact name
        if: always()
        run: echo "logsuffix=`echo ${{ matrix.test }} | sed -e 's!/!_!'g -e 's! !_!'g`" >> $GITHUB_ENV

      - name: Package test results
        if: always()
        working-directory: build/run-test-prebuilt/test-results/
        run: >
          zip -r9
          "$HOME/linux-x64${{ matrix.artifact }}_testresults_${{ env.logsuffix }}.zip"
          .
        continue-on-error: true

      - name: Package test support
        if: always()
        working-directory: build/run-test-prebuilt/test-support/
        run: >
          zip -r9
          "$HOME/linux-x64${{ matrix.artifact }}_testsupport_${{ env.logsuffix }}.zip"
          .
          -i *.jtr
          -i */hs_err*.log
          -i */replay*.log
        continue-on-error: true

      - name: Persist test results
        if: always()
        uses: actions/upload-artifact@v3
        with:
          path: ~/linux-x64${{ matrix.artifact }}_testresults_${{ env.logsuffix }}.zip
        continue-on-error: true

      - name: Persist test outputs
        if: always()
        uses: actions/upload-artifact@v3
        with:
          path: ~/linux-x64${{ matrix.artifact }}_testsupport_${{ env.logsuffix }}.zip
        continue-on-error: true

  linux_additional_build:
    name: Linux additional
    runs-on: "ubuntu-20.04"
    needs:
      - prerequisites
    if: needs.prerequisites.outputs.should_run != 'false' && needs.prerequisites.outputs.platform_linux_additional != 'false'

    strategy:
      fail-fast: false
      matrix:
        flavor:
          - hs aarch64 build only
        include:
          - flavor: hs aarch64 build only
            flags: --enable-debug --disable-precompiled-headers
            debian-arch: arm64
            gnu-arch: aarch64

    env:
      JDK_VERSION: "${{ fromJson(needs.prerequisites.outputs.dependencies).DEFAULT_VERSION_FEATURE }}.${{ fromJson(needs.prerequisites.outputs.dependencies).DEFAULT_VERSION_INTERIM }}.${{ fromJson(needs.prerequisites.outputs.dependencies).DEFAULT_VERSION_UPDATE }}"
      BOOT_JDK_VERSION: "${{ fromJson(needs.prerequisites.outputs.dependencies).BOOT_JDK_VERSION }}"
      BOOT_JDK_FILENAME: "${{ fromJson(needs.prerequisites.outputs.dependencies).LINUX_X64_BOOT_JDK_FILENAME }}"
      BOOT_JDK_URL: "${{ fromJson(needs.prerequisites.outputs.dependencies).LINUX_X64_BOOT_JDK_URL }}"
      BOOT_JDK_SHA256: "${{ fromJson(needs.prerequisites.outputs.dependencies).LINUX_X64_BOOT_JDK_SHA256 }}"

    steps:
      - name: Checkout the source
        uses: actions/checkout@v3
        with:
          path: jdk

      - name: Restore boot JDK from cache
        id: bootjdk
        uses: actions/cache@v3
        with:
          path: ~/bootjdk/${{ env.BOOT_JDK_VERSION }}
          key: bootjdk-${{ runner.os }}-${{ env.BOOT_JDK_VERSION }}-${{ env.BOOT_JDK_SHA256 }}-v1

      - name: Download boot JDK
        run: |
          mkdir -p "${HOME}/bootjdk/${BOOT_JDK_VERSION}"
          wget -O "${HOME}/bootjdk/${BOOT_JDK_FILENAME}" "${BOOT_JDK_URL}"
          echo "${BOOT_JDK_SHA256} ${HOME}/bootjdk/${BOOT_JDK_FILENAME}" | sha256sum -c >/dev/null -
          tar -xf "${HOME}/bootjdk/${BOOT_JDK_FILENAME}" -C "${HOME}/bootjdk/${BOOT_JDK_VERSION}"
          mv "${HOME}/bootjdk/${BOOT_JDK_VERSION}/"*/* "${HOME}/bootjdk/${BOOT_JDK_VERSION}/"
        if: steps.bootjdk.outputs.cache-hit != 'true'

      - name: Restore build JDK
        id: build_restore
        uses: actions/download-artifact@v3
        with:
          name: transient_jdk-linux-x64_${{ needs.prerequisites.outputs.bundle_id }}
          path: ~/jdk-linux-x64
        continue-on-error: true

      - name: Restore build JDK (retry)
        uses: actions/download-artifact@v3
        with:
          name: transient_jdk-linux-x64_${{ needs.prerequisites.outputs.bundle_id }}
          path: ~/jdk-linux-x64
        if: steps.build_restore.outcome == 'failure'

      - name: Unpack build JDK
        run: |
          mkdir -p "${HOME}/jdk-linux-x64/jdk-${{ env.JDK_VERSION }}-internal+0_linux-x64_bin"
          tar -xf "${HOME}/jdk-linux-x64/jdk-${{ env.JDK_VERSION }}-internal+0_linux-x64_bin.tar.gz" -C "${HOME}/jdk-linux-x64/jdk-${{ env.JDK_VERSION }}-internal+0_linux-x64_bin"

      - name: Find root of build JDK image dir
        run: |
          build_jdk_root=`find ${HOME}/jdk-linux-x64/jdk-${{ env.JDK_VERSION }}-internal+0_linux-x64_bin -name release -type f`
          echo "build_jdk_root=`dirname ${build_jdk_root}`" >> $GITHUB_ENV

      - name: Update apt
        run: sudo apt-get update

      - name: Install native host dependencies
        run: |
          sudo apt-get install gcc-9=9.4.0-1ubuntu1~20.04.1 g++-9=9.4.0-1ubuntu1~20.04.1 libxrandr-dev libxtst-dev libcups2-dev libasound2-dev
          sudo update-alternatives --install /usr/bin/gcc gcc /usr/bin/gcc-9 100 --slave /usr/bin/g++ g++ /usr/bin/g++-9
        if: matrix.debian-arch == ''

      - name: Install cross-compilation host dependencies
        run: sudo apt-get install gcc-9-${{ matrix.gnu-arch }}-linux-gnu${{ matrix.gnu-flavor}}=9.4.0-1ubuntu1~20.04.1cross2 g++-9-${{ matrix.gnu-arch }}-linux-gnu${{ matrix.gnu-flavor}}=9.4.0-1ubuntu1~20.04.1cross2
        if: matrix.debian-arch != ''

      - name: Cache sysroot
        id: cache-sysroot
        uses: actions/cache@v3
        with:
          path: ~/sysroot-${{ matrix.debian-arch }}/
          key: sysroot-${{ matrix.debian-arch }}-${{ hashFiles('jdk/.github/workflows/submit.yml') }}
        if: matrix.debian-arch != ''

      - name: Install sysroot host dependencies
        run: sudo apt-get install debootstrap qemu-user-static
        if: matrix.debian-arch != '' && steps.cache-sysroot.outputs.cache-hit != 'true'

      - name: Create sysroot
        run: >
          sudo qemu-debootstrap
          --arch=${{ matrix.debian-arch }}
          --verbose
          --include=fakeroot,symlinks,build-essential,libx11-dev,libxext-dev,libxrender-dev,libxrandr-dev,libxtst-dev,libxt-dev,libcups2-dev,libfontconfig1-dev,libasound2-dev,libfreetype6-dev,libpng-dev
          --resolve-deps
          buster
          ~/sysroot-${{ matrix.debian-arch }}
          http://httpredir.debian.org/debian/
        if: matrix.debian-arch != '' && steps.cache-sysroot.outputs.cache-hit != 'true'

      - name: Prepare sysroot for caching
        run: |
          sudo chroot ~/sysroot-${{ matrix.debian-arch }} symlinks -cr .
          sudo chown ${USER} -R ~/sysroot-${{ matrix.debian-arch }}
          rm -rf ~/sysroot-${{ matrix.debian-arch }}/{dev,proc,run,sys}
        if: matrix.debian-arch != '' && steps.cache-sysroot.outputs.cache-hit != 'true'

      - name: Configure cross compiler
        run: |
          echo "CC=${{ matrix.gnu-arch }}-linux-gnu${{ matrix.gnu-flavor}}-gcc-9" >> $GITHUB_ENV
          echo "CXX=${{ matrix.gnu-arch }}-linux-gnu${{ matrix.gnu-flavor}}-g++-9" >> $GITHUB_ENV
        if: matrix.debian-arch != ''

      - name: Configure cross specific flags
        run: >
          echo "cross_flags=
          --openjdk-target=${{ matrix.gnu-arch }}-linux-gnu${{ matrix.gnu-flavor}}
          --with-sysroot=${HOME}/sysroot-${{ matrix.debian-arch }}/
          " >> $GITHUB_ENV
        if: matrix.debian-arch != ''

      - name: Configure
        run: >
          bash configure
          --with-conf-name=linux-${{ matrix.gnu-arch }}-hotspot
          ${{ matrix.flags }}
          ${{ env.cross_flags }}
          --with-version-opt=${GITHUB_ACTOR}-${GITHUB_SHA}
          --with-version-build=0
          --with-boot-jdk=${HOME}/bootjdk/${BOOT_JDK_VERSION}
          --with-build-jdk=${{ env.build_jdk_root }}
          --with-default-make-target="hotspot"
          --with-zlib=system
        working-directory: jdk

      - name: Build
        run: make CONF_NAME=linux-${{ matrix.gnu-arch }}-hotspot
        working-directory: jdk

<<<<<<< HEAD
=======
  linux_x86_build:
    name: Linux x86
    runs-on: "ubuntu-20.04"
    needs: prerequisites
    if: needs.prerequisites.outputs.should_run != 'false' && needs.prerequisites.outputs.platform_linux_x86 != 'false'

    strategy:
      fail-fast: false
      matrix:
        flavor:
          - build release
          - build debug
        include:
          - flavor: build debug
            flags: --enable-debug
            artifact: -debug

    # Reduced 32-bit build uses the same boot JDK as 64-bit build
    env:
      JDK_VERSION: "${{ fromJson(needs.prerequisites.outputs.dependencies).DEFAULT_VERSION_FEATURE }}.${{ fromJson(needs.prerequisites.outputs.dependencies).DEFAULT_VERSION_INTERIM }}.${{ fromJson(needs.prerequisites.outputs.dependencies).DEFAULT_VERSION_UPDATE }}"
      BOOT_JDK_VERSION: "${{ fromJson(needs.prerequisites.outputs.dependencies).BOOT_JDK_VERSION }}"
      BOOT_JDK_FILENAME: "${{ fromJson(needs.prerequisites.outputs.dependencies).LINUX_X64_BOOT_JDK_FILENAME }}"
      BOOT_JDK_URL: "${{ fromJson(needs.prerequisites.outputs.dependencies).LINUX_X64_BOOT_JDK_URL }}"
      BOOT_JDK_SHA256: "${{ fromJson(needs.prerequisites.outputs.dependencies).LINUX_X64_BOOT_JDK_SHA256 }}"

    steps:
      - name: Checkout the source
        uses: actions/checkout@v3
        with:
          path: jdk

      - name: Restore boot JDK from cache
        id: bootjdk
        uses: actions/cache@v3
        with:
          path: ~/bootjdk/${{ env.BOOT_JDK_VERSION }}
          key: bootjdk-${{ runner.os }}-${{ env.BOOT_JDK_VERSION }}-${{ env.BOOT_JDK_SHA256 }}-v1

      - name: Download boot JDK
        run: |
          mkdir -p "${HOME}/bootjdk/${BOOT_JDK_VERSION}"
          wget -O "${HOME}/bootjdk/${BOOT_JDK_FILENAME}" "${BOOT_JDK_URL}"
          echo "${BOOT_JDK_SHA256} ${HOME}/bootjdk/${BOOT_JDK_FILENAME}" | sha256sum -c >/dev/null -
          tar -xf "${HOME}/bootjdk/${BOOT_JDK_FILENAME}" -C "${HOME}/bootjdk/${BOOT_JDK_VERSION}"
          mv "${HOME}/bootjdk/${BOOT_JDK_VERSION}/"*/* "${HOME}/bootjdk/${BOOT_JDK_VERSION}/"
        if: steps.bootjdk.outputs.cache-hit != 'true'

      - name: Restore jtreg artifact
        id: jtreg_restore
        uses: actions/download-artifact@v3
        with:
          name: transient_jtreg_${{ needs.prerequisites.outputs.bundle_id }}
          path: ~/jtreg/
        continue-on-error: true

      - name: Restore jtreg artifact (retry)
        uses: actions/download-artifact@v3
        with:
          name: transient_jtreg_${{ needs.prerequisites.outputs.bundle_id }}
          path: ~/jtreg/
        if: steps.jtreg_restore.outcome == 'failure'

      - name: Fix jtreg permissions
        run: chmod -R a+rx ${HOME}/jtreg/

      # Roll in the multilib environment and its dependencies.
      # Some multilib libraries do not have proper inter-dependencies, so we have to
      # install their dependencies manually. Additionally, upgrading apt solves
      # the libc6 installation bugs until base image catches up, see JDK-8260460.
      - name: Install dependencies
        run: |
          sudo dpkg --add-architecture i386
          sudo apt-get update
          sudo apt-get install --only-upgrade apt
          sudo apt-get install gcc-9-multilib g++-9-multilib libfreetype6-dev:i386 libxrandr-dev:i386 libxtst-dev:i386 libtiff-dev:i386 libcupsimage2-dev:i386 libcups2-dev:i386 libasound2-dev:i386
          sudo update-alternatives --install /usr/bin/gcc gcc /usr/bin/gcc-9 100 --slave /usr/bin/g++ g++ /usr/bin/g++-9

      - name: Configure
        run: >
          bash configure
          --with-conf-name=linux-x86
          --with-target-bits=32
          ${{ matrix.flags }}
          --with-version-opt=${GITHUB_ACTOR}-${GITHUB_SHA}
          --with-version-build=0
          --with-boot-jdk=${HOME}/bootjdk/${BOOT_JDK_VERSION}
          --with-jtreg=${HOME}/jtreg
          --with-default-make-target="product-bundles test-bundles"
          --with-zlib=system
          --with-jvm-features=shenandoahgc
          --enable-jtreg-failure-handler
        working-directory: jdk

      - name: Build
        run: make CONF_NAME=linux-x86
        working-directory: jdk

      - name: Persist test bundles
        uses: actions/upload-artifact@v3
        with:
          name: transient_jdk-linux-x86${{ matrix.artifact }}_${{ needs.prerequisites.outputs.bundle_id }}
          path: |
            jdk/build/linux-x86/bundles/jdk-${{ env.JDK_VERSION }}-internal+0_linux-x86_bin${{ matrix.artifact }}.tar.gz
            jdk/build/linux-x86/bundles/jdk-${{ env.JDK_VERSION }}-internal+0_linux-x86_bin-tests${{ matrix.artifact }}.tar.gz

  linux_x86_test:
    name: Linux x86
    runs-on: "ubuntu-20.04"
    needs:
      - prerequisites
      - linux_x86_build

    strategy:
      fail-fast: false
      matrix:
        test:
          - jdk/tier1 part 1
          - jdk/tier1 part 2
          - jdk/tier1 part 3
          - langtools/tier1
          - hs/tier1 common
          - hs/tier1 compiler
          - hs/tier1 gc
          - hs/tier1 runtime
          - hs/tier1 serviceability
        include:
          - test: jdk/tier1 part 1
            suites: test/jdk/:tier1_part1
          - test: jdk/tier1 part 2
            suites: test/jdk/:tier1_part2
          - test: jdk/tier1 part 3
            suites: test/jdk/:tier1_part3
          - test: langtools/tier1
            suites: test/langtools/:tier1
          - test: hs/tier1 common
            suites: test/hotspot/jtreg/:tier1_common
            artifact: -debug
          - test: hs/tier1 compiler
            suites: test/hotspot/jtreg/:tier1_compiler
            artifact: -debug
          - test: hs/tier1 gc
            suites: test/hotspot/jtreg/:tier1_gc
            artifact: -debug
          - test: hs/tier1 runtime
            suites: test/hotspot/jtreg/:tier1_runtime
            artifact: -debug
          - test: hs/tier1 serviceability
            suites: test/hotspot/jtreg/:tier1_serviceability
            artifact: -debug

    # Reduced 32-bit build uses the same boot JDK as 64-bit build
    env:
      JDK_VERSION: "${{ fromJson(needs.prerequisites.outputs.dependencies).DEFAULT_VERSION_FEATURE }}.${{ fromJson(needs.prerequisites.outputs.dependencies).DEFAULT_VERSION_INTERIM }}.${{ fromJson(needs.prerequisites.outputs.dependencies).DEFAULT_VERSION_UPDATE }}"
      BOOT_JDK_VERSION: "${{ fromJson(needs.prerequisites.outputs.dependencies).BOOT_JDK_VERSION }}"
      BOOT_JDK_FILENAME: "${{ fromJson(needs.prerequisites.outputs.dependencies).LINUX_X64_BOOT_JDK_FILENAME }}"
      BOOT_JDK_URL: "${{ fromJson(needs.prerequisites.outputs.dependencies).LINUX_X64_BOOT_JDK_URL }}"
      BOOT_JDK_SHA256: "${{ fromJson(needs.prerequisites.outputs.dependencies).LINUX_X64_BOOT_JDK_SHA256 }}"

    steps:
      - name: Checkout the source
        uses: actions/checkout@v3

      - name: Restore boot JDK from cache
        id: bootjdk
        uses: actions/cache@v3
        with:
          path: ~/bootjdk/${{ env.BOOT_JDK_VERSION }}
          key: bootjdk-${{ runner.os }}-${{ env.BOOT_JDK_VERSION }}-${{ env.BOOT_JDK_SHA256 }}-v1

      - name: Download boot JDK
        run: |
          mkdir -p "${HOME}/bootjdk/${BOOT_JDK_VERSION}"
          wget -O "${HOME}/bootjdk/${BOOT_JDK_FILENAME}" "${BOOT_JDK_URL}"
          echo "${BOOT_JDK_SHA256} ${HOME}/bootjdk/${BOOT_JDK_FILENAME}" | sha256sum -c >/dev/null -
          tar -xf "${HOME}/bootjdk/${BOOT_JDK_FILENAME}" -C "${HOME}/bootjdk/${BOOT_JDK_VERSION}"
          mv "${HOME}/bootjdk/${BOOT_JDK_VERSION}/"*/* "${HOME}/bootjdk/${BOOT_JDK_VERSION}/"
        if: steps.bootjdk.outputs.cache-hit != 'true'

      - name: Restore jtreg artifact
        id: jtreg_restore
        uses: actions/download-artifact@v3
        with:
          name: transient_jtreg_${{ needs.prerequisites.outputs.bundle_id }}
          path: ~/jtreg/
        continue-on-error: true

      - name: Restore jtreg artifact (retry)
        uses: actions/download-artifact@v3
        with:
          name: transient_jtreg_${{ needs.prerequisites.outputs.bundle_id }}
          path: ~/jtreg/
        if: steps.jtreg_restore.outcome == 'failure'

      - name: Restore build artifacts
        id: build_restore
        uses: actions/download-artifact@v3
        with:
          name: transient_jdk-linux-x86${{ matrix.artifact }}_${{ needs.prerequisites.outputs.bundle_id }}
          path: ~/jdk-linux-x86${{ matrix.artifact }}
        continue-on-error: true

      - name: Restore build artifacts (retry)
        uses: actions/download-artifact@v3
        with:
          name: transient_jdk-linux-x86${{ matrix.artifact }}_${{ needs.prerequisites.outputs.bundle_id }}
          path: ~/jdk-linux-x86${{ matrix.artifact }}
        if: steps.build_restore.outcome == 'failure'

      - name: Unpack jdk
        run: |
          mkdir -p "${HOME}/jdk-linux-x86${{ matrix.artifact }}/jdk-${{ env.JDK_VERSION }}-internal+0_linux-x86_bin${{ matrix.artifact }}"
          tar -xf "${HOME}/jdk-linux-x86${{ matrix.artifact }}/jdk-${{ env.JDK_VERSION }}-internal+0_linux-x86_bin${{ matrix.artifact }}.tar.gz" -C "${HOME}/jdk-linux-x86${{ matrix.artifact }}/jdk-${{ env.JDK_VERSION }}-internal+0_linux-x86_bin${{ matrix.artifact }}"

      - name: Unpack tests
        run: |
          mkdir -p "${HOME}/jdk-linux-x86${{ matrix.artifact }}/jdk-${{ env.JDK_VERSION }}-internal+0_linux-x86_bin-tests${{ matrix.artifact }}"
          tar -xf "${HOME}/jdk-linux-x86${{ matrix.artifact }}/jdk-${{ env.JDK_VERSION }}-internal+0_linux-x86_bin-tests${{ matrix.artifact }}.tar.gz" -C "${HOME}/jdk-linux-x86${{ matrix.artifact }}/jdk-${{ env.JDK_VERSION }}-internal+0_linux-x86_bin-tests${{ matrix.artifact }}"

      - name: Find root of jdk image dir
        run: |
          imageroot=`find ${HOME}/jdk-linux-x86${{ matrix.artifact }}/jdk-${{ env.JDK_VERSION }}-internal+0_linux-x86_bin${{ matrix.artifact }} -name release -type f`
          echo "imageroot=`dirname ${imageroot}`" >> $GITHUB_ENV

      - name: Run tests
        id: run_tests
        run: >
          JDK_IMAGE_DIR=${{ env.imageroot }}
          TEST_IMAGE_DIR=${HOME}/jdk-linux-x86${{ matrix.artifact }}/jdk-${{ env.JDK_VERSION }}-internal+0_linux-x86_bin-tests${{ matrix.artifact }}
          BOOT_JDK=${HOME}/bootjdk/${BOOT_JDK_VERSION}
          JT_HOME=${HOME}/jtreg
          make run-test-prebuilt
          CONF_NAME=run-test-prebuilt
          LOG_CMDLINES=true
          JTREG_VERBOSE=fail,error,time
          TEST="${{ matrix.suites }}"
          TEST_OPTS_JAVA_OPTIONS=
          JTREG_KEYWORDS="!headful"
          JTREG="JAVA_OPTIONS=-XX:-CreateCoredumpOnCrash"

      - name: Check that all tests executed successfully
        if: steps.run_tests.outcome != 'skipped'
        run: >
          if ! grep --include=test-summary.txt -lqr build/*/test-results -e "TEST SUCCESS" ; then
            cat build/*/test-results/*/text/newfailures.txt ;
            cat build/*/test-results/*/text/other_errors.txt ;
            exit 1 ;
          fi

      - name: Create suitable test log artifact name
        if: always()
        run: echo "logsuffix=`echo ${{ matrix.test }} | sed -e 's!/!_!'g -e 's! !_!'g`" >> $GITHUB_ENV

      - name: Package test results
        if: always()
        working-directory: build/run-test-prebuilt/test-results/
        run: >
          zip -r9
          "$HOME/linux-x86${{ matrix.artifact }}_testresults_${{ env.logsuffix }}.zip"
          .
        continue-on-error: true

      - name: Package test support
        if: always()
        working-directory: build/run-test-prebuilt/test-support/
        run: >
          zip -r9
          "$HOME/linux-x86${{ matrix.artifact }}_testsupport_${{ env.logsuffix }}.zip"
          .
          -i *.jtr
          -i */hs_err*.log
          -i */replay*.log
        continue-on-error: true

      - name: Persist test results
        if: always()
        uses: actions/upload-artifact@v3
        with:
          path: ~/linux-x86${{ matrix.artifact }}_testresults_${{ env.logsuffix }}.zip
        continue-on-error: true

      - name: Persist test outputs
        if: always()
        uses: actions/upload-artifact@v3
        with:
          path: ~/linux-x86${{ matrix.artifact }}_testsupport_${{ env.logsuffix }}.zip
        continue-on-error: true

>>>>>>> edd32ef6
  windows_x64_build:
    name: Windows x64
    runs-on: "windows-2019"
    needs: prerequisites
    if: needs.prerequisites.outputs.should_run != 'false' && needs.prerequisites.outputs.platform_windows_x64 != 'false'

    strategy:
      fail-fast: false
      matrix:
        flavor:
          - build release
          - build debug
        include:
          - flavor: build debug
            flags: --enable-debug
            artifact: -debug

    env:
      JDK_VERSION: "${{ fromJson(needs.prerequisites.outputs.dependencies).DEFAULT_VERSION_FEATURE }}.${{ fromJson(needs.prerequisites.outputs.dependencies).DEFAULT_VERSION_INTERIM }}.${{ fromJson(needs.prerequisites.outputs.dependencies).DEFAULT_VERSION_UPDATE }}"
      BOOT_JDK_VERSION: "${{ fromJson(needs.prerequisites.outputs.dependencies).BOOT_JDK_VERSION }}"
      BOOT_JDK_FILENAME: "${{ fromJson(needs.prerequisites.outputs.dependencies).WINDOWS_X64_BOOT_JDK_FILENAME }}"
      BOOT_JDK_URL: "${{ fromJson(needs.prerequisites.outputs.dependencies).WINDOWS_X64_BOOT_JDK_URL }}"
      BOOT_JDK_SHA256: "${{ fromJson(needs.prerequisites.outputs.dependencies).WINDOWS_X64_BOOT_JDK_SHA256 }}"

    steps:
      - name: Restore cygwin installer from cache
        id: cygwin-installer
        uses: actions/cache@v3
        with:
          path: ~/cygwin/setup-x86_64.exe
          key: cygwin-installer

      - name: Download cygwin installer
        run: |
          New-Item -Force -ItemType directory -Path "$HOME\cygwin"
          & curl -L "https://www.cygwin.com/setup-x86_64.exe" -o "$HOME/cygwin/setup-x86_64.exe"
        if: steps.cygwin-installer.outputs.cache-hit != 'true'

      - name: Restore cygwin packages from cache
        id: cygwin
        uses: actions/cache@v3
        with:
          path: ~/cygwin/packages
          key: cygwin-packages-${{ runner.os }}-v1

      - name: Install cygwin
        run: |
          Start-Process -FilePath "$HOME\cygwin\setup-x86_64.exe" -ArgumentList "--quiet-mode --packages cygwin=3.3.5-1,autoconf,make,zip,unzip --root $HOME\cygwin\cygwin64 --local-package-dir $HOME\cygwin\packages --site http://mirrors.kernel.org/sourceware/cygwin --no-desktop --no-shortcuts --no-startmenu --no-admin" -Wait -NoNewWindow

      - name: Checkout the source
        uses: actions/checkout@v3
        with:
          path: jdk

      - name: Restore boot JDK from cache
        id: bootjdk
        uses: actions/cache@v3
        with:
          path: ~/bootjdk/${{ env.BOOT_JDK_VERSION }}
          key: bootjdk-${{ runner.os }}-${{ env.BOOT_JDK_VERSION }}-${{ env.BOOT_JDK_SHA256 }}-v1

      - name: Download boot JDK
        run: |
          mkdir -p "$HOME\bootjdk\$env:BOOT_JDK_VERSION"
          & curl -L "$env:BOOT_JDK_URL" -o "$HOME/bootjdk/$env:BOOT_JDK_FILENAME"
          $FileHash = Get-FileHash -Algorithm SHA256 "$HOME/bootjdk/$env:BOOT_JDK_FILENAME"
          $FileHash.Hash -eq $env:BOOT_JDK_SHA256
          & tar -xf "$HOME/bootjdk/$env:BOOT_JDK_FILENAME" -C "$HOME/bootjdk/$env:BOOT_JDK_VERSION"
          Get-ChildItem "$HOME\bootjdk\$env:BOOT_JDK_VERSION\*\*" | Move-Item -Destination "$HOME\bootjdk\$env:BOOT_JDK_VERSION"
        if: steps.bootjdk.outputs.cache-hit != 'true'

      - name: Restore jtreg artifact
        id: jtreg_restore
        uses: actions/download-artifact@v3
        with:
          name: transient_jtreg_${{ needs.prerequisites.outputs.bundle_id }}
          path: ~/jtreg/
        continue-on-error: true

      - name: Restore jtreg artifact (retry)
        uses: actions/download-artifact@v3
        with:
          name: transient_jtreg_${{ needs.prerequisites.outputs.bundle_id }}
          path: ~/jtreg/
        if: steps.jtreg_restore.outcome == 'failure'

      - name: Ensure a specific version of MSVC is installed
        run: >
          Start-Process -FilePath 'C:\Program Files (x86)\Microsoft Visual Studio\Installer\vs_installer.exe' -Wait -NoNewWindow -ArgumentList
          'modify --installPath "C:\Program Files (x86)\Microsoft Visual Studio\2019\Enterprise" --quiet
          --add Microsoft.VisualStudio.Component.VC.14.28.x86.x64'

      - name: Configure
        run: >
          $env:Path = "$HOME\cygwin\cygwin64\bin;$HOME\cygwin\cygwin64\bin;$env:Path" ;
          $env:Path = $env:Path -split ";" -match "C:\\Windows|PowerShell|cygwin" -join ";" ;
          $env:BOOT_JDK = cygpath "$HOME/bootjdk/$env:BOOT_JDK_VERSION" ;
          $env:JT_HOME = cygpath "$HOME/jtreg" ;
          & bash configure
          --with-conf-name=windows-x64
          --with-msvc-toolset-version=14.28
          ${{ matrix.flags }}
          --with-version-opt="$env:GITHUB_ACTOR-$env:GITHUB_SHA"
          --with-version-build=0
          --with-boot-jdk="$env:BOOT_JDK"
          --with-jtreg="$env:JT_HOME"
          --with-default-make-target="product-bundles test-bundles"
          --with-jvm-features=shenandoahgc
          --enable-jtreg-failure-handler
        working-directory: jdk

      - name: Build
        run: |
          $env:Path = "$HOME\cygwin\cygwin64\bin;$HOME\cygwin\cygwin64\bin;$env:Path" ;
          $env:Path = $env:Path -split ";" -match "C:\\Windows|PowerShell|cygwin" -join ";" ;
          & make CONF_NAME=windows-x64
        working-directory: jdk

      - name: Persist test bundles
        uses: actions/upload-artifact@v3
        with:
          name: transient_jdk-windows-x64${{ matrix.artifact }}_${{ needs.prerequisites.outputs.bundle_id }}
          path: |
            jdk/build/windows-x64/bundles/jdk-${{ env.JDK_VERSION }}-internal+0_windows-x64_bin${{ matrix.artifact }}.zip
            jdk/build/windows-x64/bundles/jdk-${{ env.JDK_VERSION }}-internal+0_windows-x64_bin-tests${{ matrix.artifact }}.tar.gz
            jdk/build/windows-x64/bundles/jdk-${{ env.JDK_VERSION }}-internal+0_windows-x64_bin${{ matrix.artifact }}-symbols.tar.gz

  windows_x64_test:
    name: Windows x64
    runs-on: "windows-2019"
    needs:
      - prerequisites
      - windows_x64_build

    strategy:
      fail-fast: false
      matrix:
        test:
          - jdk/tier1 part 1
          - jdk/tier1 part 2
          - jdk/tier1 part 3
          - hs/tier1 common
        include:
          - test: jdk/tier1 part 1
            suites: test/jdk/:tier1_part1
          - test: jdk/tier1 part 2
            suites: test/jdk/:tier1_part2
          - test: jdk/tier1 part 3
            suites: test/jdk/:tier1_part3
          - test: hs/tier1 common
            suites: test/hotspot/jtreg/:tier1_common
            artifact: -debug

    env:
      JDK_VERSION: "${{ fromJson(needs.prerequisites.outputs.dependencies).DEFAULT_VERSION_FEATURE }}.${{ fromJson(needs.prerequisites.outputs.dependencies).DEFAULT_VERSION_INTERIM }}.${{ fromJson(needs.prerequisites.outputs.dependencies).DEFAULT_VERSION_UPDATE }}"
      BOOT_JDK_VERSION: "${{ fromJson(needs.prerequisites.outputs.dependencies).BOOT_JDK_VERSION }}"
      BOOT_JDK_FILENAME: "${{ fromJson(needs.prerequisites.outputs.dependencies).WINDOWS_X64_BOOT_JDK_FILENAME }}"
      BOOT_JDK_URL: "${{ fromJson(needs.prerequisites.outputs.dependencies).WINDOWS_X64_BOOT_JDK_URL }}"
      BOOT_JDK_SHA256: "${{ fromJson(needs.prerequisites.outputs.dependencies).WINDOWS_X64_BOOT_JDK_SHA256 }}"

    steps:
      - name: Checkout the source
        uses: actions/checkout@v3

      - name: Restore boot JDK from cache
        id: bootjdk
        uses: actions/cache@v3
        with:
          path: ~/bootjdk/${{ env.BOOT_JDK_VERSION }}
          key: bootjdk-${{ runner.os }}-${{ env.BOOT_JDK_VERSION }}-${{ env.BOOT_JDK_SHA256 }}-v1

      - name: Download boot JDK
        run: |
          mkdir -p "$HOME\bootjdk\$env:BOOT_JDK_VERSION"
          & curl -L "$env:BOOT_JDK_URL" -o "$HOME/bootjdk/$env:BOOT_JDK_FILENAME"
          $FileHash = Get-FileHash -Algorithm SHA256 "$HOME/bootjdk/$env:BOOT_JDK_FILENAME"
          $FileHash.Hash -eq $env:BOOT_JDK_SHA256
          & tar -xf "$HOME/bootjdk/$env:BOOT_JDK_FILENAME" -C "$HOME/bootjdk/$env:BOOT_JDK_VERSION"
          Get-ChildItem "$HOME\bootjdk\$env:BOOT_JDK_VERSION\*\*" | Move-Item -Destination "$HOME\bootjdk\$env:BOOT_JDK_VERSION"
        if: steps.bootjdk.outputs.cache-hit != 'true'

      - name: Restore cygwin installer from cache
        id: cygwin-installer
        uses: actions/cache@v3
        with:
          path: ~/cygwin/setup-x86_64.exe
          key: cygwin-installer

      - name: Download cygwin installer
        run: |
          New-Item -Force -ItemType directory -Path "$HOME\cygwin"
          & curl -L "https://www.cygwin.com/setup-x86_64.exe" -o "$HOME/cygwin/setup-x86_64.exe"
        if: steps.cygwin-installer.outputs.cache-hit != 'true'

      - name: Restore cygwin packages from cache
        id: cygwin
        uses: actions/cache@v3
        with:
          path: ~/cygwin/packages
          key: cygwin-packages-${{ runner.os }}-v1

      - name: Install cygwin
        run: |
          Start-Process -FilePath "$HOME\cygwin\setup-x86_64.exe" -ArgumentList "--quiet-mode --packages cygwin=3.3.5-1,autoconf,make,zip,unzip --root $HOME\cygwin\cygwin64 --local-package-dir $HOME\cygwin\packages --site http://mirrors.kernel.org/sourceware/cygwin --no-desktop --no-shortcuts --no-startmenu --no-admin" -Wait -NoNewWindow

      - name: Restore jtreg artifact
        id: jtreg_restore
        uses: actions/download-artifact@v3
        with:
          name: transient_jtreg_${{ needs.prerequisites.outputs.bundle_id }}
          path: ~/jtreg/
        continue-on-error: true

      - name: Restore jtreg artifact (retry)
        uses: actions/download-artifact@v3
        with:
          name: transient_jtreg_${{ needs.prerequisites.outputs.bundle_id }}
          path: ~/jtreg/
        if: steps.jtreg_restore.outcome == 'failure'

      - name: Restore build artifacts
        id: build_restore
        uses: actions/download-artifact@v3
        with:
          name: transient_jdk-windows-x64${{ matrix.artifact }}_${{ needs.prerequisites.outputs.bundle_id }}
          path: ~/jdk-windows-x64${{ matrix.artifact }}
        continue-on-error: true

      - name: Restore build artifacts (retry)
        uses: actions/download-artifact@v3
        with:
          name: transient_jdk-windows-x64${{ matrix.artifact }}_${{ needs.prerequisites.outputs.bundle_id }}
          path: ~/jdk-windows-x64${{ matrix.artifact }}
        if: steps.build_restore.outcome == 'failure'

      - name: Unpack jdk
        run: |
          mkdir -p "${HOME}/jdk-windows-x64${{ matrix.artifact }}/jdk-${{ env.JDK_VERSION }}-internal+0_windows-x64_bin${{ matrix.artifact }}"
          tar -xf "${HOME}/jdk-windows-x64${{ matrix.artifact }}/jdk-${{ env.JDK_VERSION }}-internal+0_windows-x64_bin${{ matrix.artifact }}.zip" -C "${HOME}/jdk-windows-x64${{ matrix.artifact }}/jdk-${{ env.JDK_VERSION }}-internal+0_windows-x64_bin${{ matrix.artifact }}"

      - name: Unpack symbols
        run: |
          mkdir -p "${HOME}/jdk-windows-x64${{ matrix.artifact }}/jdk-${{ env.JDK_VERSION }}-internal+0_windows-x64_bin${{ matrix.artifact }}-symbols"
          tar -xf "${HOME}/jdk-windows-x64${{ matrix.artifact }}/jdk-${{ env.JDK_VERSION }}-internal+0_windows-x64_bin${{ matrix.artifact }}-symbols.tar.gz" -C "${HOME}/jdk-windows-x64${{ matrix.artifact }}/jdk-${{ env.JDK_VERSION }}-internal+0_windows-x64_bin${{ matrix.artifact }}-symbols"

      - name: Unpack tests
        run: |
          mkdir -p "${HOME}/jdk-windows-x64${{ matrix.artifact }}/jdk-${{ env.JDK_VERSION }}-internal+0_windows-x64_bin-tests${{ matrix.artifact }}"
          tar -xf "${HOME}/jdk-windows-x64${{ matrix.artifact }}/jdk-${{ env.JDK_VERSION }}-internal+0_windows-x64_bin-tests${{ matrix.artifact }}.tar.gz" -C "${HOME}/jdk-windows-x64${{ matrix.artifact }}/jdk-${{ env.JDK_VERSION }}-internal+0_windows-x64_bin-tests${{ matrix.artifact }}"

      - name: Find root of jdk image dir
        run: echo ("imageroot=" + (Get-ChildItem -Path $HOME/jdk-windows-x64${{ matrix.artifact }}/jdk-${{ env.JDK_VERSION }}-internal+0_windows-x64_bin${{ matrix.artifact }} -Filter release -Recurse -ErrorAction SilentlyContinue -Force).DirectoryName) | Out-File -FilePath $env:GITHUB_ENV -Encoding utf8

      - name: Run tests
        id: run_tests
        run: >
          $env:Path = "$HOME\cygwin\cygwin64\bin;$HOME\cygwin\cygwin64\bin;$env:Path" ;
          $env:Path = $env:Path -split ";" -match "C:\\Windows|PowerShell|cygwin" -join ";" ;
          $env:JDK_IMAGE_DIR = cygpath "${{ env.imageroot }}" ;
          $env:SYMBOLS_IMAGE_DIR = cygpath "${{ env.imageroot }}" ;
          $env:TEST_IMAGE_DIR = cygpath "$HOME/jdk-windows-x64${{ matrix.artifact }}/jdk-${{ env.JDK_VERSION }}-internal+0_windows-x64_bin-tests${{ matrix.artifact }}" ;
          $env:BOOT_JDK = cygpath "$HOME/bootjdk/$env:BOOT_JDK_VERSION" ;
          $env:JT_HOME = cygpath "$HOME/jtreg" ;
          & make run-test-prebuilt
          CONF_NAME=run-test-prebuilt
          LOG_CMDLINES=true
          JTREG_VERBOSE=fail,error,time
          TEST=${{ matrix.suites }}
          TEST_OPTS_JAVA_OPTIONS=
          JTREG_KEYWORDS="!headful"
          JTREG="JAVA_OPTIONS=-XX:-CreateCoredumpOnCrash"

      - name: Check that all tests executed successfully
        if: steps.run_tests.outcome != 'skipped'
        run: >
          if ((Get-ChildItem -Path build\*\test-results\test-summary.txt -Recurse | Select-String -Pattern "TEST SUCCESS" ).Count -eq 0) {
            Get-Content -Path build\*\test-results\*\*\newfailures.txt ;
            Get-Content -Path build\*\test-results\*\*\other_errors.txt ;
            exit 1
          }

      - name: Create suitable test log artifact name
        if: always()
        run: echo ("logsuffix=" + ("${{ matrix.test }}" -replace "/", "_" -replace " ", "_")) | Out-File -FilePath $env:GITHUB_ENV -Encoding utf8

      - name: Package test results
        if: always()
        working-directory: build/run-test-prebuilt/test-results/
        run: >
          $env:Path = "$HOME\cygwin\cygwin64\bin;$env:Path" ;
          zip -r9
          "$HOME/windows-x64${{ matrix.artifact }}_testresults_${{ env.logsuffix }}.zip"
          .
        continue-on-error: true

      - name: Package test support
        if: always()
        working-directory: build/run-test-prebuilt/test-support/
        run: >
          $env:Path = "$HOME\cygwin\cygwin64\bin;$env:Path" ;
          zip -r9
          "$HOME/windows-x64${{ matrix.artifact }}_testsupport_${{ env.logsuffix }}.zip"
          .
          -i *.jtr
          -i */hs_err*.log
          -i */replay*.log
        continue-on-error: true

      - name: Persist test results
        if: always()
        uses: actions/upload-artifact@v3
        with:
          path: ~/windows-x64${{ matrix.artifact }}_testresults_${{ env.logsuffix }}.zip
        continue-on-error: true

      - name: Persist test outputs
        if: always()
        uses: actions/upload-artifact@v3
        with:
          path: ~/windows-x64${{ matrix.artifact }}_testsupport_${{ env.logsuffix }}.zip
        continue-on-error: true

  macos_x64_build:
    name: macOS x64
    runs-on: "macos-10.15"
    needs: prerequisites
    if: needs.prerequisites.outputs.should_run != 'false' && needs.prerequisites.outputs.platform_macos_x64 != 'false'

    strategy:
      fail-fast: false
      matrix:
        flavor:
          - build release
          - build debug
        include:
          - flavor: build release
          - flavor: build debug
            flags: --enable-debug
            artifact: -debug

    env:
      JDK_VERSION: "${{ fromJson(needs.prerequisites.outputs.dependencies).DEFAULT_VERSION_FEATURE }}.${{ fromJson(needs.prerequisites.outputs.dependencies).DEFAULT_VERSION_INTERIM }}.${{ fromJson(needs.prerequisites.outputs.dependencies).DEFAULT_VERSION_UPDATE }}"
      BOOT_JDK_VERSION: "${{ fromJson(needs.prerequisites.outputs.dependencies).BOOT_JDK_VERSION }}"
      BOOT_JDK_FILENAME: "${{ fromJson(needs.prerequisites.outputs.dependencies).MACOS_X64_BOOT_JDK_FILENAME }}"
      BOOT_JDK_URL: "${{ fromJson(needs.prerequisites.outputs.dependencies).MACOS_X64_BOOT_JDK_URL }}"
      BOOT_JDK_SHA256: "${{ fromJson(needs.prerequisites.outputs.dependencies).MACOS_X64_BOOT_JDK_SHA256 }}"

    steps:
      - name: Checkout the source
        uses: actions/checkout@v3
        with:
          path: jdk

      - name: Restore boot JDK from cache
        id: bootjdk
        uses: actions/cache@v3
        with:
          path: ~/bootjdk/${{ env.BOOT_JDK_VERSION }}
          key: bootjdk-${{ runner.os }}-${{ env.BOOT_JDK_VERSION }}-${{ env.BOOT_JDK_SHA256 }}-v1

      - name: Download boot JDK
        run: |
          mkdir -p ${HOME}/bootjdk/${BOOT_JDK_VERSION} || true
          wget -O "${HOME}/bootjdk/${BOOT_JDK_FILENAME}" "${BOOT_JDK_URL}"
          echo "${BOOT_JDK_SHA256}  ${HOME}/bootjdk/${BOOT_JDK_FILENAME}" | shasum -a 256 -c >/dev/null -
          tar -xf "${HOME}/bootjdk/${BOOT_JDK_FILENAME}" -C "${HOME}/bootjdk/${BOOT_JDK_VERSION}"
          mv "${HOME}/bootjdk/${BOOT_JDK_VERSION}/"*/* "${HOME}/bootjdk/${BOOT_JDK_VERSION}/"
        if: steps.bootjdk.outputs.cache-hit != 'true'

      - name: Restore jtreg artifact
        id: jtreg_restore
        uses: actions/download-artifact@v3
        with:
          name: transient_jtreg_${{ needs.prerequisites.outputs.bundle_id }}
          path: ~/jtreg/
        continue-on-error: true

      - name: Restore jtreg artifact (retry)
        uses: actions/download-artifact@v3
        with:
          name: transient_jtreg_${{ needs.prerequisites.outputs.bundle_id }}
          path: ~/jtreg/
        if: steps.jtreg_restore.outcome == 'failure'

      - name: Fix jtreg permissions
        run: chmod -R a+rx ${HOME}/jtreg/

      - name: Install dependencies
        run: brew install make

      - name: Select Xcode version
        run: sudo xcode-select --switch /Applications/Xcode_11.3.1.app/Contents/Developer

      - name: Configure
        run: >
          bash configure
          --with-conf-name=macos-x64
          ${{ matrix.flags }}
          --with-version-opt=${GITHUB_ACTOR}-${GITHUB_SHA}
          --with-version-build=0
          --with-boot-jdk=${HOME}/bootjdk/${BOOT_JDK_VERSION}/Contents/Home
          --with-jtreg=${HOME}/jtreg
          --with-default-make-target="product-bundles test-bundles"
          --with-zlib=system
          --with-jvm-features=shenandoahgc
          --enable-jtreg-failure-handler
        working-directory: jdk

      - name: Build
        run: make CONF_NAME=macos-x64
        working-directory: jdk

      - name: Persist test bundles
        uses: actions/upload-artifact@v3
        with:
          name: transient_jdk-macos-x64${{ matrix.artifact }}_${{ needs.prerequisites.outputs.bundle_id }}
          path: |
            jdk/build/macos-x64/bundles/jdk-${{ env.JDK_VERSION }}-internal+0_macos-x64_bin${{ matrix.artifact }}.tar.gz
            jdk/build/macos-x64/bundles/jdk-${{ env.JDK_VERSION }}-internal+0_macos-x64_bin-tests${{ matrix.artifact }}.tar.gz

  macos_aarch64_build:
    name: macOS aarch64
    runs-on: "macos-10.15"
    needs: prerequisites
    if: needs.prerequisites.outputs.should_run != 'false' && needs.prerequisites.outputs.platform_macos_aarch64 != 'false'

    strategy:
      fail-fast: false
      matrix:
        flavor:
          - build release
          - build debug
        include:
          - flavor: build release
          - flavor: build debug
            flags: --enable-debug
            artifact: -debug

    env:
      JDK_VERSION: "${{ fromJson(needs.prerequisites.outputs.dependencies).DEFAULT_VERSION_FEATURE }}"
      BOOT_JDK_VERSION: "${{ fromJson(needs.prerequisites.outputs.dependencies).BOOT_JDK_VERSION }}"
      BOOT_JDK_FILENAME: "${{ fromJson(needs.prerequisites.outputs.dependencies).MACOS_X64_BOOT_JDK_FILENAME }}"
      BOOT_JDK_URL: "${{ fromJson(needs.prerequisites.outputs.dependencies).MACOS_X64_BOOT_JDK_URL }}"
      BOOT_JDK_SHA256: "${{ fromJson(needs.prerequisites.outputs.dependencies).MACOS_X64_BOOT_JDK_SHA256 }}"

    steps:
      - name: Checkout the source
        uses: actions/checkout@v3
        with:
          path: jdk

      - name: Restore boot JDK from cache
        id: bootjdk
        uses: actions/cache@v3
        with:
          path: ~/bootjdk/${{ env.BOOT_JDK_VERSION }}
          key: bootjdk-${{ runner.os }}-${{ env.BOOT_JDK_VERSION }}-${{ env.BOOT_JDK_SHA256 }}-v1

      - name: Download boot JDK
        run: |
          mkdir -p ${HOME}/bootjdk/${BOOT_JDK_VERSION} || true
          wget -O "${HOME}/bootjdk/${BOOT_JDK_FILENAME}" "${BOOT_JDK_URL}"
          echo "${BOOT_JDK_SHA256}  ${HOME}/bootjdk/${BOOT_JDK_FILENAME}" | shasum -a 256 -c >/dev/null -
          tar -xf "${HOME}/bootjdk/${BOOT_JDK_FILENAME}" -C "${HOME}/bootjdk/${BOOT_JDK_VERSION}"
          mv "${HOME}/bootjdk/${BOOT_JDK_VERSION}/"*/* "${HOME}/bootjdk/${BOOT_JDK_VERSION}/"
        if: steps.bootjdk.outputs.cache-hit != 'true'

      - name: Restore jtreg artifact
        id: jtreg_restore
        uses: actions/download-artifact@v3
        with:
          name: transient_jtreg_${{ needs.prerequisites.outputs.bundle_id }}
          path: ~/jtreg/
        continue-on-error: true

      - name: Restore jtreg artifact (retry)
        uses: actions/download-artifact@v3
        with:
          name: transient_jtreg_${{ needs.prerequisites.outputs.bundle_id }}
          path: ~/jtreg/
        if: steps.jtreg_restore.outcome == 'failure'

      - name: Fix jtreg permissions
        run: chmod -R a+rx ${HOME}/jtreg/

      - name: Install dependencies
        run: brew install make

      - name: Select Xcode version
        run: sudo xcode-select --switch /Applications/Xcode_12.4.app/Contents/Developer

      - name: Configure
        run: >
          bash configure
          --with-conf-name=macos-aarch64
          --openjdk-target=aarch64-apple-darwin
          ${{ matrix.flags }}
          --with-version-opt=${GITHUB_ACTOR}-${GITHUB_SHA}
          --with-version-build=0
          --with-boot-jdk=${HOME}/bootjdk/${BOOT_JDK_VERSION}/Contents/Home
          --with-jtreg=${HOME}/jtreg
          --with-default-make-target="product-bundles test-bundles"
          --with-zlib=system
          --with-jvm-features=shenandoahgc
          --enable-jtreg-failure-handler
        working-directory: jdk

      - name: Build
        run: make CONF_NAME=macos-aarch64
        working-directory: jdk

      - name: Persist test bundles
        uses: actions/upload-artifact@v3
        with:
          name: transient_jdk-macos-aarch64${{ matrix.artifact }}_${{ needs.prerequisites.outputs.bundle_id }}
          path: |
            jdk/build/macos-aarch64/bundles/jdk-${{ env.JDK_VERSION }}-internal+0_macos-aarch64_bin${{ matrix.artifact }}.tar.gz
            jdk/build/macos-aarch64/bundles/jdk-${{ env.JDK_VERSION }}-internal+0_macos-aarch64_bin-tests${{ matrix.artifact }}.tar.gz


  macos_x64_test:
    name: macOS x64
    runs-on: "macos-10.15"
    needs:
      - prerequisites
      - macos_x64_build

    strategy:
      fail-fast: false
      matrix:
        test:
          - jdk/tier1 part 1
          - jdk/tier1 part 2
          - jdk/tier1 part 3
          - hs/tier1 common
        include:
          - test: jdk/tier1 part 1
            suites: test/jdk/:tier1_part1
          - test: jdk/tier1 part 2
            suites: test/jdk/:tier1_part2
          - test: jdk/tier1 part 3
            suites: test/jdk/:tier1_part3
          - test: hs/tier1 common
            suites: test/hotspot/jtreg/:tier1_common
            artifact: -debug

    env:
      JDK_VERSION: "${{ fromJson(needs.prerequisites.outputs.dependencies).DEFAULT_VERSION_FEATURE }}.${{ fromJson(needs.prerequisites.outputs.dependencies).DEFAULT_VERSION_INTERIM }}.${{ fromJson(needs.prerequisites.outputs.dependencies).DEFAULT_VERSION_UPDATE }}"
      BOOT_JDK_VERSION: "${{ fromJson(needs.prerequisites.outputs.dependencies).BOOT_JDK_VERSION }}"
      BOOT_JDK_FILENAME: "${{ fromJson(needs.prerequisites.outputs.dependencies).MACOS_X64_BOOT_JDK_FILENAME }}"
      BOOT_JDK_URL: "${{ fromJson(needs.prerequisites.outputs.dependencies).MACOS_X64_BOOT_JDK_URL }}"
      BOOT_JDK_SHA256: "${{ fromJson(needs.prerequisites.outputs.dependencies).MACOS_X64_BOOT_JDK_SHA256 }}"

    steps:
      - name: Checkout the source
        uses: actions/checkout@v3

      - name: Restore boot JDK from cache
        id: bootjdk
        uses: actions/cache@v3
        with:
          path: ~/bootjdk/${{ env.BOOT_JDK_VERSION }}
          key: bootjdk-${{ runner.os }}-${{ env.BOOT_JDK_VERSION }}-${{ env.BOOT_JDK_SHA256 }}-v1

      - name: Download boot JDK
        run: |
          mkdir -p ${HOME}/bootjdk/${BOOT_JDK_VERSION} || true
          wget -O "${HOME}/bootjdk/${BOOT_JDK_FILENAME}" "${BOOT_JDK_URL}"
          echo "${BOOT_JDK_SHA256}  ${HOME}/bootjdk/${BOOT_JDK_FILENAME}" | shasum -a 256 -c >/dev/null -
          tar -xf "${HOME}/bootjdk/${BOOT_JDK_FILENAME}" -C "${HOME}/bootjdk/${BOOT_JDK_VERSION}"
          mv "${HOME}/bootjdk/${BOOT_JDK_VERSION}/"*/* "${HOME}/bootjdk/${BOOT_JDK_VERSION}/"
        if: steps.bootjdk.outputs.cache-hit != 'true'

      - name: Restore jtreg artifact
        id: jtreg_restore
        uses: actions/download-artifact@v3
        with:
          name: transient_jtreg_${{ needs.prerequisites.outputs.bundle_id }}
          path: ~/jtreg/
        continue-on-error: true

      - name: Restore jtreg artifact (retry)
        uses: actions/download-artifact@v3
        with:
          name: transient_jtreg_${{ needs.prerequisites.outputs.bundle_id }}
          path: ~/jtreg/
        if: steps.jtreg_restore.outcome == 'failure'

      - name: Restore build artifacts
        id: build_restore
        uses: actions/download-artifact@v3
        with:
          name: transient_jdk-macos-x64${{ matrix.artifact }}_${{ needs.prerequisites.outputs.bundle_id }}
          path: ~/jdk-macos-x64${{ matrix.artifact }}
        continue-on-error: true

      - name: Restore build artifacts (retry)
        uses: actions/download-artifact@v3
        with:
          name: transient_jdk-macos-x64${{ matrix.artifact }}_${{ needs.prerequisites.outputs.bundle_id }}
          path: ~/jdk-macos-x64${{ matrix.artifact }}
        if: steps.build_restore.outcome == 'failure'

      - name: Unpack jdk
        run: |
          mkdir -p "${HOME}/jdk-macos-x64${{ matrix.artifact }}/jdk-${{ env.JDK_VERSION }}-internal+0_macos-x64_bin${{ matrix.artifact }}"
          tar -xf "${HOME}/jdk-macos-x64${{ matrix.artifact }}/jdk-${{ env.JDK_VERSION }}-internal+0_macos-x64_bin${{ matrix.artifact }}.tar.gz" -C "${HOME}/jdk-macos-x64${{ matrix.artifact }}/jdk-${{ env.JDK_VERSION }}-internal+0_macos-x64_bin${{ matrix.artifact }}"

      - name: Unpack tests
        run: |
          mkdir -p "${HOME}/jdk-macos-x64${{ matrix.artifact }}/jdk-${{ env.JDK_VERSION }}-internal+0_macos-x64_bin-tests${{ matrix.artifact }}"
          tar -xf "${HOME}/jdk-macos-x64${{ matrix.artifact }}/jdk-${{ env.JDK_VERSION }}-internal+0_macos-x64_bin-tests${{ matrix.artifact }}.tar.gz" -C "${HOME}/jdk-macos-x64${{ matrix.artifact }}/jdk-${{ env.JDK_VERSION }}-internal+0_macos-x64_bin-tests${{ matrix.artifact }}"

      - name: Install dependencies
        run: brew install make

      - name: Select Xcode version
        run: sudo xcode-select --switch /Applications/Xcode_11.3.1.app/Contents/Developer

      - name: Find root of jdk image dir
        run: |
          imageroot=`find ${HOME}/jdk-macos-x64${{ matrix.artifact }}/jdk-${{ env.JDK_VERSION }}-internal+0_macos-x64_bin${{ matrix.artifact }} -name release -type f`
          echo "imageroot=`dirname ${imageroot}`" >> $GITHUB_ENV

      - name: Run tests
        id: run_tests
        run: >
          JDK_IMAGE_DIR=${{ env.imageroot }}
          TEST_IMAGE_DIR=${HOME}/jdk-macos-x64${{ matrix.artifact }}/jdk-${{ env.JDK_VERSION }}-internal+0_macos-x64_bin-tests${{ matrix.artifact }}
          BOOT_JDK=${HOME}/bootjdk/${BOOT_JDK_VERSION}/Contents/Home
          JT_HOME=${HOME}/jtreg
          gmake run-test-prebuilt
          CONF_NAME=run-test-prebuilt
          LOG_CMDLINES=true
          JTREG_VERBOSE=fail,error,time
          TEST=${{ matrix.suites }}
          TEST_OPTS_JAVA_OPTIONS=
          JTREG_KEYWORDS="!headful"
          JTREG="JAVA_OPTIONS=-XX:-CreateCoredumpOnCrash"

      - name: Check that all tests executed successfully
        if: steps.run_tests.outcome != 'skipped'
        run: >
          if ! grep --include=test-summary.txt -lqr build/*/test-results -e "TEST SUCCESS" ; then
            cat build/*/test-results/*/text/newfailures.txt ;
            cat build/*/test-results/*/text/other_errors.txt ;
            exit 1 ;
          fi

      - name: Create suitable test log artifact name
        if: always()
        run: echo "logsuffix=`echo ${{ matrix.test }} | sed -e 's!/!_!'g -e 's! !_!'g`" >> $GITHUB_ENV

      - name: Package test results
        if: always()
        working-directory: build/run-test-prebuilt/test-results/
        run: >
          zip -r9
          "$HOME/macos-x64${{ matrix.artifact }}_testresults_${{ env.logsuffix }}.zip"
          .
        continue-on-error: true

      - name: Package test support
        if: always()
        working-directory: build/run-test-prebuilt/test-support/
        run: >
          zip -r9
          "$HOME/macos-x64${{ matrix.artifact }}_testsupport_${{ env.logsuffix }}.zip"
          .
          -i *.jtr
          -i */hs_err*.log
          -i */replay*.log
        continue-on-error: true

      - name: Persist test results
        if: always()
        uses: actions/upload-artifact@v3
        with:
          path: ~/macos-x64${{ matrix.artifact }}_testresults_${{ env.logsuffix }}.zip
        continue-on-error: true

      - name: Persist test outputs
        if: always()
        uses: actions/upload-artifact@v3
        with:
          path: ~/macos-x64${{ matrix.artifact }}_testsupport_${{ env.logsuffix }}.zip
        continue-on-error: true

  artifacts:
    name: Post-process artifacts
    runs-on: "ubuntu-20.04"
    if: always()
    continue-on-error: true
    needs:
      - prerequisites
      - linux_additional_build
      - linux_x64_test
      - windows_x64_test
      - macos_x64_test
      - macos_aarch64_build

    steps:
      - name: Determine current artifacts endpoint
        id: actions_runtime
        uses: actions/github-script@v6
        with:
          script: "return { url: process.env['ACTIONS_RUNTIME_URL'], token: process.env['ACTIONS_RUNTIME_TOKEN'] }"

      - name: Display current artifacts
        run: >
          curl -s -H 'Accept: application/json;api-version=6.0-preview'
          -H 'Authorization: Bearer ${{ fromJson(steps.actions_runtime.outputs.result).token }}'
          '${{ fromJson(steps.actions_runtime.outputs.result).url }}_apis/pipelines/workflows/${{ github.run_id }}/artifacts?api-version=6.0-preview'

      - name: Delete transient artifacts
        run: >
          for url in `
          curl -s -H 'Accept: application/json;api-version=6.0-preview'
          -H 'Authorization: Bearer ${{ fromJson(steps.actions_runtime.outputs.result).token }}'
          '${{ fromJson(steps.actions_runtime.outputs.result).url }}_apis/pipelines/workflows/${{ github.run_id }}/artifacts?api-version=6.0-preview' |
          jq -r -c '.value | map(select(.name|startswith("transient_"))) | .[].url'`; do
          curl -s -H 'Accept: application/json;api-version=6.0-preview'
          -H 'Authorization: Bearer ${{ fromJson(steps.actions_runtime.outputs.result).token }}'
          -X DELETE "${url}";
          done

      - name: Fetch remaining artifacts (test results)
        uses: actions/download-artifact@v3
        with:
          path: test-results

      - name: Delete remaining artifacts
        run: >
          for url in `
          curl -s -H 'Accept: application/json;api-version=6.0-preview'
          -H 'Authorization: Bearer ${{ fromJson(steps.actions_runtime.outputs.result).token }}'
          '${{ fromJson(steps.actions_runtime.outputs.result).url }}_apis/pipelines/workflows/${{ github.run_id }}/artifacts?api-version=6.0-preview' |
          jq -r -c '.value | .[].url'`; do
          curl -s -H 'Accept: application/json;api-version=6.0-preview'
          -H 'Authorization: Bearer ${{ fromJson(steps.actions_runtime.outputs.result).token }}'
          -X DELETE "${url}";
          done

      - name: Upload a combined test results artifact
        uses: actions/upload-artifact@v3
        with:
          name: test-results_${{ needs.prerequisites.outputs.bundle_id }}
          path: test-results<|MERGE_RESOLUTION|>--- conflicted
+++ resolved
@@ -552,296 +552,6 @@
         run: make CONF_NAME=linux-${{ matrix.gnu-arch }}-hotspot
         working-directory: jdk
 
-<<<<<<< HEAD
-=======
-  linux_x86_build:
-    name: Linux x86
-    runs-on: "ubuntu-20.04"
-    needs: prerequisites
-    if: needs.prerequisites.outputs.should_run != 'false' && needs.prerequisites.outputs.platform_linux_x86 != 'false'
-
-    strategy:
-      fail-fast: false
-      matrix:
-        flavor:
-          - build release
-          - build debug
-        include:
-          - flavor: build debug
-            flags: --enable-debug
-            artifact: -debug
-
-    # Reduced 32-bit build uses the same boot JDK as 64-bit build
-    env:
-      JDK_VERSION: "${{ fromJson(needs.prerequisites.outputs.dependencies).DEFAULT_VERSION_FEATURE }}.${{ fromJson(needs.prerequisites.outputs.dependencies).DEFAULT_VERSION_INTERIM }}.${{ fromJson(needs.prerequisites.outputs.dependencies).DEFAULT_VERSION_UPDATE }}"
-      BOOT_JDK_VERSION: "${{ fromJson(needs.prerequisites.outputs.dependencies).BOOT_JDK_VERSION }}"
-      BOOT_JDK_FILENAME: "${{ fromJson(needs.prerequisites.outputs.dependencies).LINUX_X64_BOOT_JDK_FILENAME }}"
-      BOOT_JDK_URL: "${{ fromJson(needs.prerequisites.outputs.dependencies).LINUX_X64_BOOT_JDK_URL }}"
-      BOOT_JDK_SHA256: "${{ fromJson(needs.prerequisites.outputs.dependencies).LINUX_X64_BOOT_JDK_SHA256 }}"
-
-    steps:
-      - name: Checkout the source
-        uses: actions/checkout@v3
-        with:
-          path: jdk
-
-      - name: Restore boot JDK from cache
-        id: bootjdk
-        uses: actions/cache@v3
-        with:
-          path: ~/bootjdk/${{ env.BOOT_JDK_VERSION }}
-          key: bootjdk-${{ runner.os }}-${{ env.BOOT_JDK_VERSION }}-${{ env.BOOT_JDK_SHA256 }}-v1
-
-      - name: Download boot JDK
-        run: |
-          mkdir -p "${HOME}/bootjdk/${BOOT_JDK_VERSION}"
-          wget -O "${HOME}/bootjdk/${BOOT_JDK_FILENAME}" "${BOOT_JDK_URL}"
-          echo "${BOOT_JDK_SHA256} ${HOME}/bootjdk/${BOOT_JDK_FILENAME}" | sha256sum -c >/dev/null -
-          tar -xf "${HOME}/bootjdk/${BOOT_JDK_FILENAME}" -C "${HOME}/bootjdk/${BOOT_JDK_VERSION}"
-          mv "${HOME}/bootjdk/${BOOT_JDK_VERSION}/"*/* "${HOME}/bootjdk/${BOOT_JDK_VERSION}/"
-        if: steps.bootjdk.outputs.cache-hit != 'true'
-
-      - name: Restore jtreg artifact
-        id: jtreg_restore
-        uses: actions/download-artifact@v3
-        with:
-          name: transient_jtreg_${{ needs.prerequisites.outputs.bundle_id }}
-          path: ~/jtreg/
-        continue-on-error: true
-
-      - name: Restore jtreg artifact (retry)
-        uses: actions/download-artifact@v3
-        with:
-          name: transient_jtreg_${{ needs.prerequisites.outputs.bundle_id }}
-          path: ~/jtreg/
-        if: steps.jtreg_restore.outcome == 'failure'
-
-      - name: Fix jtreg permissions
-        run: chmod -R a+rx ${HOME}/jtreg/
-
-      # Roll in the multilib environment and its dependencies.
-      # Some multilib libraries do not have proper inter-dependencies, so we have to
-      # install their dependencies manually. Additionally, upgrading apt solves
-      # the libc6 installation bugs until base image catches up, see JDK-8260460.
-      - name: Install dependencies
-        run: |
-          sudo dpkg --add-architecture i386
-          sudo apt-get update
-          sudo apt-get install --only-upgrade apt
-          sudo apt-get install gcc-9-multilib g++-9-multilib libfreetype6-dev:i386 libxrandr-dev:i386 libxtst-dev:i386 libtiff-dev:i386 libcupsimage2-dev:i386 libcups2-dev:i386 libasound2-dev:i386
-          sudo update-alternatives --install /usr/bin/gcc gcc /usr/bin/gcc-9 100 --slave /usr/bin/g++ g++ /usr/bin/g++-9
-
-      - name: Configure
-        run: >
-          bash configure
-          --with-conf-name=linux-x86
-          --with-target-bits=32
-          ${{ matrix.flags }}
-          --with-version-opt=${GITHUB_ACTOR}-${GITHUB_SHA}
-          --with-version-build=0
-          --with-boot-jdk=${HOME}/bootjdk/${BOOT_JDK_VERSION}
-          --with-jtreg=${HOME}/jtreg
-          --with-default-make-target="product-bundles test-bundles"
-          --with-zlib=system
-          --with-jvm-features=shenandoahgc
-          --enable-jtreg-failure-handler
-        working-directory: jdk
-
-      - name: Build
-        run: make CONF_NAME=linux-x86
-        working-directory: jdk
-
-      - name: Persist test bundles
-        uses: actions/upload-artifact@v3
-        with:
-          name: transient_jdk-linux-x86${{ matrix.artifact }}_${{ needs.prerequisites.outputs.bundle_id }}
-          path: |
-            jdk/build/linux-x86/bundles/jdk-${{ env.JDK_VERSION }}-internal+0_linux-x86_bin${{ matrix.artifact }}.tar.gz
-            jdk/build/linux-x86/bundles/jdk-${{ env.JDK_VERSION }}-internal+0_linux-x86_bin-tests${{ matrix.artifact }}.tar.gz
-
-  linux_x86_test:
-    name: Linux x86
-    runs-on: "ubuntu-20.04"
-    needs:
-      - prerequisites
-      - linux_x86_build
-
-    strategy:
-      fail-fast: false
-      matrix:
-        test:
-          - jdk/tier1 part 1
-          - jdk/tier1 part 2
-          - jdk/tier1 part 3
-          - langtools/tier1
-          - hs/tier1 common
-          - hs/tier1 compiler
-          - hs/tier1 gc
-          - hs/tier1 runtime
-          - hs/tier1 serviceability
-        include:
-          - test: jdk/tier1 part 1
-            suites: test/jdk/:tier1_part1
-          - test: jdk/tier1 part 2
-            suites: test/jdk/:tier1_part2
-          - test: jdk/tier1 part 3
-            suites: test/jdk/:tier1_part3
-          - test: langtools/tier1
-            suites: test/langtools/:tier1
-          - test: hs/tier1 common
-            suites: test/hotspot/jtreg/:tier1_common
-            artifact: -debug
-          - test: hs/tier1 compiler
-            suites: test/hotspot/jtreg/:tier1_compiler
-            artifact: -debug
-          - test: hs/tier1 gc
-            suites: test/hotspot/jtreg/:tier1_gc
-            artifact: -debug
-          - test: hs/tier1 runtime
-            suites: test/hotspot/jtreg/:tier1_runtime
-            artifact: -debug
-          - test: hs/tier1 serviceability
-            suites: test/hotspot/jtreg/:tier1_serviceability
-            artifact: -debug
-
-    # Reduced 32-bit build uses the same boot JDK as 64-bit build
-    env:
-      JDK_VERSION: "${{ fromJson(needs.prerequisites.outputs.dependencies).DEFAULT_VERSION_FEATURE }}.${{ fromJson(needs.prerequisites.outputs.dependencies).DEFAULT_VERSION_INTERIM }}.${{ fromJson(needs.prerequisites.outputs.dependencies).DEFAULT_VERSION_UPDATE }}"
-      BOOT_JDK_VERSION: "${{ fromJson(needs.prerequisites.outputs.dependencies).BOOT_JDK_VERSION }}"
-      BOOT_JDK_FILENAME: "${{ fromJson(needs.prerequisites.outputs.dependencies).LINUX_X64_BOOT_JDK_FILENAME }}"
-      BOOT_JDK_URL: "${{ fromJson(needs.prerequisites.outputs.dependencies).LINUX_X64_BOOT_JDK_URL }}"
-      BOOT_JDK_SHA256: "${{ fromJson(needs.prerequisites.outputs.dependencies).LINUX_X64_BOOT_JDK_SHA256 }}"
-
-    steps:
-      - name: Checkout the source
-        uses: actions/checkout@v3
-
-      - name: Restore boot JDK from cache
-        id: bootjdk
-        uses: actions/cache@v3
-        with:
-          path: ~/bootjdk/${{ env.BOOT_JDK_VERSION }}
-          key: bootjdk-${{ runner.os }}-${{ env.BOOT_JDK_VERSION }}-${{ env.BOOT_JDK_SHA256 }}-v1
-
-      - name: Download boot JDK
-        run: |
-          mkdir -p "${HOME}/bootjdk/${BOOT_JDK_VERSION}"
-          wget -O "${HOME}/bootjdk/${BOOT_JDK_FILENAME}" "${BOOT_JDK_URL}"
-          echo "${BOOT_JDK_SHA256} ${HOME}/bootjdk/${BOOT_JDK_FILENAME}" | sha256sum -c >/dev/null -
-          tar -xf "${HOME}/bootjdk/${BOOT_JDK_FILENAME}" -C "${HOME}/bootjdk/${BOOT_JDK_VERSION}"
-          mv "${HOME}/bootjdk/${BOOT_JDK_VERSION}/"*/* "${HOME}/bootjdk/${BOOT_JDK_VERSION}/"
-        if: steps.bootjdk.outputs.cache-hit != 'true'
-
-      - name: Restore jtreg artifact
-        id: jtreg_restore
-        uses: actions/download-artifact@v3
-        with:
-          name: transient_jtreg_${{ needs.prerequisites.outputs.bundle_id }}
-          path: ~/jtreg/
-        continue-on-error: true
-
-      - name: Restore jtreg artifact (retry)
-        uses: actions/download-artifact@v3
-        with:
-          name: transient_jtreg_${{ needs.prerequisites.outputs.bundle_id }}
-          path: ~/jtreg/
-        if: steps.jtreg_restore.outcome == 'failure'
-
-      - name: Restore build artifacts
-        id: build_restore
-        uses: actions/download-artifact@v3
-        with:
-          name: transient_jdk-linux-x86${{ matrix.artifact }}_${{ needs.prerequisites.outputs.bundle_id }}
-          path: ~/jdk-linux-x86${{ matrix.artifact }}
-        continue-on-error: true
-
-      - name: Restore build artifacts (retry)
-        uses: actions/download-artifact@v3
-        with:
-          name: transient_jdk-linux-x86${{ matrix.artifact }}_${{ needs.prerequisites.outputs.bundle_id }}
-          path: ~/jdk-linux-x86${{ matrix.artifact }}
-        if: steps.build_restore.outcome == 'failure'
-
-      - name: Unpack jdk
-        run: |
-          mkdir -p "${HOME}/jdk-linux-x86${{ matrix.artifact }}/jdk-${{ env.JDK_VERSION }}-internal+0_linux-x86_bin${{ matrix.artifact }}"
-          tar -xf "${HOME}/jdk-linux-x86${{ matrix.artifact }}/jdk-${{ env.JDK_VERSION }}-internal+0_linux-x86_bin${{ matrix.artifact }}.tar.gz" -C "${HOME}/jdk-linux-x86${{ matrix.artifact }}/jdk-${{ env.JDK_VERSION }}-internal+0_linux-x86_bin${{ matrix.artifact }}"
-
-      - name: Unpack tests
-        run: |
-          mkdir -p "${HOME}/jdk-linux-x86${{ matrix.artifact }}/jdk-${{ env.JDK_VERSION }}-internal+0_linux-x86_bin-tests${{ matrix.artifact }}"
-          tar -xf "${HOME}/jdk-linux-x86${{ matrix.artifact }}/jdk-${{ env.JDK_VERSION }}-internal+0_linux-x86_bin-tests${{ matrix.artifact }}.tar.gz" -C "${HOME}/jdk-linux-x86${{ matrix.artifact }}/jdk-${{ env.JDK_VERSION }}-internal+0_linux-x86_bin-tests${{ matrix.artifact }}"
-
-      - name: Find root of jdk image dir
-        run: |
-          imageroot=`find ${HOME}/jdk-linux-x86${{ matrix.artifact }}/jdk-${{ env.JDK_VERSION }}-internal+0_linux-x86_bin${{ matrix.artifact }} -name release -type f`
-          echo "imageroot=`dirname ${imageroot}`" >> $GITHUB_ENV
-
-      - name: Run tests
-        id: run_tests
-        run: >
-          JDK_IMAGE_DIR=${{ env.imageroot }}
-          TEST_IMAGE_DIR=${HOME}/jdk-linux-x86${{ matrix.artifact }}/jdk-${{ env.JDK_VERSION }}-internal+0_linux-x86_bin-tests${{ matrix.artifact }}
-          BOOT_JDK=${HOME}/bootjdk/${BOOT_JDK_VERSION}
-          JT_HOME=${HOME}/jtreg
-          make run-test-prebuilt
-          CONF_NAME=run-test-prebuilt
-          LOG_CMDLINES=true
-          JTREG_VERBOSE=fail,error,time
-          TEST="${{ matrix.suites }}"
-          TEST_OPTS_JAVA_OPTIONS=
-          JTREG_KEYWORDS="!headful"
-          JTREG="JAVA_OPTIONS=-XX:-CreateCoredumpOnCrash"
-
-      - name: Check that all tests executed successfully
-        if: steps.run_tests.outcome != 'skipped'
-        run: >
-          if ! grep --include=test-summary.txt -lqr build/*/test-results -e "TEST SUCCESS" ; then
-            cat build/*/test-results/*/text/newfailures.txt ;
-            cat build/*/test-results/*/text/other_errors.txt ;
-            exit 1 ;
-          fi
-
-      - name: Create suitable test log artifact name
-        if: always()
-        run: echo "logsuffix=`echo ${{ matrix.test }} | sed -e 's!/!_!'g -e 's! !_!'g`" >> $GITHUB_ENV
-
-      - name: Package test results
-        if: always()
-        working-directory: build/run-test-prebuilt/test-results/
-        run: >
-          zip -r9
-          "$HOME/linux-x86${{ matrix.artifact }}_testresults_${{ env.logsuffix }}.zip"
-          .
-        continue-on-error: true
-
-      - name: Package test support
-        if: always()
-        working-directory: build/run-test-prebuilt/test-support/
-        run: >
-          zip -r9
-          "$HOME/linux-x86${{ matrix.artifact }}_testsupport_${{ env.logsuffix }}.zip"
-          .
-          -i *.jtr
-          -i */hs_err*.log
-          -i */replay*.log
-        continue-on-error: true
-
-      - name: Persist test results
-        if: always()
-        uses: actions/upload-artifact@v3
-        with:
-          path: ~/linux-x86${{ matrix.artifact }}_testresults_${{ env.logsuffix }}.zip
-        continue-on-error: true
-
-      - name: Persist test outputs
-        if: always()
-        uses: actions/upload-artifact@v3
-        with:
-          path: ~/linux-x86${{ matrix.artifact }}_testsupport_${{ env.logsuffix }}.zip
-        continue-on-error: true
-
->>>>>>> edd32ef6
   windows_x64_build:
     name: Windows x64
     runs-on: "windows-2019"
