--- conflicted
+++ resolved
@@ -3369,11 +3369,7 @@
       set_numa_node_to_cpus(CAST_TO_FN_PTR(numa_node_to_cpus_func_t,
                                            libnuma_dlsym(handle, "numa_node_to_cpus")));
       set_numa_node_to_cpus_v2(CAST_TO_FN_PTR(numa_node_to_cpus_v2_func_t,
-<<<<<<< HEAD
-                                           libnuma_v2_dlsym(handle, "numa_node_to_cpus")));
-=======
                                               libnuma_v2_dlsym(handle, "numa_node_to_cpus")));
->>>>>>> edd32ef6
       set_numa_max_node(CAST_TO_FN_PTR(numa_max_node_func_t,
                                        libnuma_dlsym(handle, "numa_max_node")));
       set_numa_num_configured_nodes(CAST_TO_FN_PTR(numa_num_configured_nodes_func_t,
