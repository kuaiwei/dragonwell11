--- conflicted
+++ resolved
@@ -1570,12 +1570,10 @@
 
   VMOp_Type type() const { return VMOp_HeapDumper; }
   void doit();
-<<<<<<< HEAD
 
   HeapDumper* heap_dumper() { return _heap_dumper; }
-=======
+
   void work(uint worker_id);
->>>>>>> 14533356
 };
 
 
