--- conflicted
+++ resolved
@@ -32,79 +32,6 @@
 class JavaThread;
 class JfrCheckpointWriter;
 class JfrChunkWriter;
-<<<<<<< HEAD
-class Method;
-class vframeStream;
-
-class JfrStackFrame {
- private:
-  const Method* _method;
-  traceid _methodid;
-  int _line;
-  int _bci;
-  u1 _type;
-
- public:
-  enum {
-    FRAME_INTERPRETER = 0,
-    FRAME_JIT,
-    FRAME_INLINE,
-    FRAME_NATIVE,
-    NUM_FRAME_TYPES
-  };
-
-  JfrStackFrame(const traceid& id, int bci, int type, const Method* method) :
-    _method(method), _methodid(id), _line(0), _bci(bci), _type(type) {}
-  JfrStackFrame(const traceid& id, int bci, int type, int lineno) :
-    _method(NULL), _methodid(id), _line(lineno), _bci(bci), _type(type) {}
-  bool equals(const JfrStackFrame& rhs) const;
-  void write(JfrChunkWriter& cw) const;
-  void write(JfrCheckpointWriter& cpw) const;
-  void resolve_lineno();
-};
-
-enum StackWalkMode {
-  // walk stack by vframeStream vfs(thread).
-  WALK_BY_DEFAULT = 0,
-  // walk stack by vframeStream vfs(thread, os::current_frame()).
-  // It is only used in JIT runtime leaf call. In JIT runtime leaf call,
-  // last_java_sp is not maintained and WALK_BY_DEFAULT can not walk stack.
-  WALK_BY_CURRENT_FRAME
-};
-
-class JfrStackTrace : public StackObj {
-  friend class JfrStackTraceRepository;
- private:
-  JfrStackFrame* _frames;
-  traceid _id;
-  u4 _nr_of_frames;
-  unsigned int _hash;
-  const u4 _max_frames;
-  bool _reached_root;
-  bool _lineno;
-
-  bool fill_in(vframeStream& vfs, int skip, bool leakp, StackWalkMode mode);
-
- public:
-  JfrStackTrace(JfrStackFrame* frames, u4 max_frames) : _frames(frames),
-                                                        _id(0),
-                                                        _nr_of_frames(0),
-                                                        _hash(0),
-                                                        _reached_root(false),
-                                                        _max_frames(max_frames),
-                                                        _lineno(false) {}
-  bool record_thread(JavaThread& thread, frame& frame);
-  bool record_safe(JavaThread* thread, int skip, bool leakp, StackWalkMode stack_walk_mode);
-  void resolve_linenos();
-  void set_nr_of_frames(u4 nr_of_frames) { _nr_of_frames = nr_of_frames; }
-  void set_hash(unsigned int hash) { _hash = hash; }
-  void set_frame(u4 frame_pos, JfrStackFrame& frame);
-  void set_reached_root(bool reached_root) { _reached_root = reached_root; }
-  bool full_stacktrace() const { return _reached_root; }
-  bool have_lineno() const { return _lineno; }
-};
-=======
->>>>>>> e256afac
 
 class JfrStackTraceRepository : public JfrCHeapObj {
   friend class JfrRecorder;
@@ -121,43 +48,26 @@
   traceid _next_id;
   u4 _entries;
 
-<<<<<<< HEAD
-  size_t write_impl(JfrChunkWriter& cw, bool clear);
-  traceid record_for(JavaThread* thread, int skip, StackWalkMode mode, JfrStackFrame* frames, u4 max_frames);
-  traceid record_for(JavaThread* thread, int skip, StackWalkMode mode, JfrStackFrame* frames, u4 max_frames, unsigned int* hash);
-  traceid add_trace(const JfrStackTrace& stacktrace);
-  const StackTrace* resolve_entry(unsigned int hash, traceid id) const;
-
-  static void write_metadata(JfrCheckpointWriter& cpw);
-
-=======
->>>>>>> e256afac
   JfrStackTraceRepository();
   static JfrStackTraceRepository& instance();
   static JfrStackTraceRepository* create();
   bool initialize();
   static void destroy();
-<<<<<<< HEAD
-  static traceid add(const JfrStackTrace& stacktrace);
-  static traceid record(Thread* thread, int skip, StackWalkMode mode);
-  static traceid record(Thread* thread, int skip, StackWalkMode mode, unsigned int* hash);
-=======
 
   size_t write_impl(JfrChunkWriter& cw, bool clear);
   static void write_metadata(JfrCheckpointWriter& cpw);
->>>>>>> e256afac
   traceid write(JfrCheckpointWriter& cpw, traceid id, unsigned int hash);
   size_t write(JfrChunkWriter& cw, bool clear);
   size_t clear();
 
   traceid add_trace(const JfrStackTrace& stacktrace);
   static traceid add(const JfrStackTrace& stacktrace);
-  traceid record_for(JavaThread* thread, int skip, JfrStackFrame* frames, u4 max_frames);
+  traceid record_for(JavaThread* thread, int skip, StackWalkMode mode, JfrStackFrame* frames, u4 max_frames);
   const JfrStackTrace* lookup(unsigned int hash, traceid id) const;
 
  public:
-  static traceid record(Thread* thread, int skip = 0);
-  static void record_and_cache(JavaThread* thread, int skip = 0);
+  static traceid record(Thread* thread, int skip, StackWalkMode mode);
+  static void record_and_cache(JavaThread* thread, int skip, StackWalkMode mode);
 };
 
 #endif // SHARE_JFR_RECORDER_STACKTRACE_JFRSTACKTRACEREPOSITORY_HPP