/*
 * Copyright (c) 2012, 2018, Oracle and/or its affiliates. All rights reserved.
 * DO NOT ALTER OR REMOVE COPYRIGHT NOTICES OR THIS FILE HEADER.
 *
 * This code is free software; you can redistribute it and/or modify it
 * under the terms of the GNU General Public License version 2 only, as
 * published by the Free Software Foundation.
 *
 * This code is distributed in the hope that it will be useful, but WITHOUT
 * ANY WARRANTY; without even the implied warranty of MERCHANTABILITY or
 * FITNESS FOR A PARTICULAR PURPOSE.  See the GNU General Public License
 * version 2 for more details (a copy is included in the LICENSE file that
 * accompanied this code).
 *
 * You should have received a copy of the GNU General Public License version
 * 2 along with this work; if not, write to the Free Software Foundation,
 * Inc., 51 Franklin St, Fifth Floor, Boston, MA 02110-1301 USA.
 *
 * Please contact Oracle, 500 Oracle Parkway, Redwood Shores, CA 94065 USA
 * or visit www.oracle.com if you need additional information or have any
 * questions.
 *
 */

#ifndef SHARE_VM_JFR_SUPPORT_JFRTHREADLOCAL_HPP
#define SHARE_VM_JFR_SUPPORT_JFRTHREADLOCAL_HPP

<<<<<<< HEAD
#include "jfr/recorder/checkpoint/jfrCheckpointBlob.hpp"
#include "jfr/objectprofiler/objectProfiler.hpp"
=======
#include "jfr/utilities/jfrBlob.hpp"
>>>>>>> e256afac
#include "jfr/utilities/jfrTypes.hpp"

class JavaThread;
class JfrBuffer;
class JfrStackFrame;
class Thread;

class JfrThreadLocal {
 private:
  jobject _java_event_writer;
  mutable JfrBuffer* _java_buffer;
  mutable JfrBuffer* _native_buffer;
  JfrBuffer* _shelved_buffer;
  mutable JfrStackFrame* _stackframes;
  mutable traceid _trace_id;
  JfrBlobHandle _thread;
  u8 _data_lost;
  traceid _stack_trace_id;
  jlong _user_time;
  jlong _cpu_time;
  jlong _wallclock_time;
  unsigned int _stack_trace_hash;
  mutable u4 _stackdepth;
  volatile jint _entering_suspend_flag;
  bool _dead;
  // Jfr callstack collection relies on vframeStream.
  // But the bci of top frame can not be determined by vframeStream in some scenarios.
  // For example, in the opto CallLeafNode runtime call of
  // OptoRuntime::jfr_fast_object_alloc_C, the top frame bci
  // returned by vframeStream is always invalid. This is largely due to the oopmap that
  // is not correctly granted ( refer to PhaseMacroExpand::expand_allocate_common to get more details ).
  // The opto fast path object allocation tracing occurs in the opto CallLeafNode,
  // which has been broken by invalid top frame bci.
  // To fix this, we get the top frame bci in opto compilation phase
  // and pass it as parameter to runtime call. Our implementation will replace the invalid top
  // frame bci with cached_top_frame_bci.
  jint _cached_top_frame_bci;
  jlong _alloc_count;
  jlong _alloc_count_until_sample;
  // This field is used to help to distinguish the object allocation request source
  // For example, for object allocation slow path, we trace it in CollectedHeap::obj_allocate.
  // But in CollectedHeap::obj_allocate, it is impossible to determine where the allocation request
  // is from,  which could be from c1, opto, or even interpreter.
  // We save this infomation in _event_id, which later can be retrieved in
  // CollecetedHeap::obj_allocate to identify the real allocation request source.
  JfrEventId _cached_event_id;

  JfrBuffer* install_native_buffer() const;
  JfrBuffer* install_java_buffer() const;
  JfrStackFrame* install_stackframes() const;

  static void release(JfrThreadLocal* tl, Thread* t);

 public:
  JfrThreadLocal();

  JfrBuffer* native_buffer() const {
    return _native_buffer != NULL ? _native_buffer : install_native_buffer();
  }

  bool has_native_buffer() const {
    return _native_buffer != NULL;
  }

  void set_native_buffer(JfrBuffer* buffer) {
    _native_buffer = buffer;
  }

  JfrBuffer* java_buffer() const {
    return _java_buffer != NULL ? _java_buffer : install_java_buffer();
  }

  bool has_java_buffer() const {
    return _java_buffer != NULL;
  }

  void set_java_buffer(JfrBuffer* buffer) {
    _java_buffer = buffer;
  }

  JfrBuffer* shelved_buffer() const {
    return _shelved_buffer;
  }

  void shelve_buffer(JfrBuffer* buffer) {
    _shelved_buffer = buffer;
  }

  bool has_java_event_writer() const {
    return _java_event_writer != NULL;
  }

  jobject java_event_writer() {
    return _java_event_writer;
  }

  void set_java_event_writer(jobject java_event_writer) {
    _java_event_writer = java_event_writer;
  }

  JfrStackFrame* stackframes() const {
    return _stackframes != NULL ? _stackframes : install_stackframes();
  }

  void set_stackframes(JfrStackFrame* frames) {
    _stackframes = frames;
  }

  u4 stackdepth() const;

  void set_stackdepth(u4 depth) {
    _stackdepth = depth;
  }

  traceid thread_id() const {
    return _trace_id;
  }

  void set_thread_id(traceid thread_id) {
    _trace_id = thread_id;
  }

  void set_cached_stack_trace_id(traceid id, unsigned int hash = 0) {
    _stack_trace_id = id;
    _stack_trace_hash = hash;
  }

  bool has_cached_stack_trace() const {
    return _stack_trace_id != max_julong;
  }

  void clear_cached_stack_trace() {
    _stack_trace_id = max_julong;
    _stack_trace_hash = 0;
  }

  traceid cached_stack_trace_id() const {
    return _stack_trace_id;
  }

  unsigned int cached_stack_trace_hash() const {
    return _stack_trace_hash;
  }

  void set_trace_block() {
    _entering_suspend_flag = 1;
  }

  void clear_trace_block() {
    _entering_suspend_flag = 0;
  }

  bool is_trace_block() const {
    return _entering_suspend_flag != 0;
  }

  u8 data_lost() const {
    return _data_lost;
  }

  u8 add_data_lost(u8 value);

  jlong get_user_time() const {
    return _user_time;
  }

  void set_user_time(jlong user_time) {
    _user_time = user_time;
  }

  jlong get_cpu_time() const {
    return _cpu_time;
  }

  void set_cpu_time(jlong cpu_time) {
    _cpu_time = cpu_time;
  }

  jlong get_wallclock_time() const {
    return _wallclock_time;
  }

  void set_wallclock_time(jlong wallclock_time) {
    _wallclock_time = wallclock_time;
  }

  void set_cached_top_frame_bci(jint bci) {
    _cached_top_frame_bci = bci;
  }

  bool has_cached_top_frame_bci() const {
    return _cached_top_frame_bci != max_jint;
  }

  jint cached_top_frame_bci() const {
    return _cached_top_frame_bci;
  }

  void clear_cached_top_frame_bci() {
    _cached_top_frame_bci = max_jint;
  }

  jlong alloc_count() const {
    return _alloc_count;
  }

  void incr_alloc_count(jlong delta) {
    _alloc_count += delta;
  }

  jlong alloc_count_until_sample() const {
    return _alloc_count_until_sample;
  }

  void incr_alloc_count_until_sample(jlong delta) {
    _alloc_count_until_sample += delta;
  }

  void set_cached_event_id(JfrEventId event_id) {
    _cached_event_id = event_id;
  }

  JfrEventId cached_event_id() const {
    return _cached_event_id;
  }

  bool has_cached_event_id() const {
    return _cached_event_id != MaxJfrEventId;
  }

  void clear_cached_event_id() {
    _cached_event_id = MaxJfrEventId;
  }

  traceid trace_id() const {
    return _trace_id;
  }

  traceid* const trace_id_addr() const {
    return &_trace_id;
  }

  void set_trace_id(traceid id) const {
    _trace_id = id;
  }

  bool is_dead() const {
    return _dead;
  }

  bool has_thread_blob() const;
  void set_thread_blob(const JfrBlobHandle& handle);
  const JfrBlobHandle& thread_blob() const;

  static void on_start(Thread* t);
  static void on_exit(Thread* t);

  // Code generation
<<<<<<< HEAD
  static ByteSize trace_id_offset() {
    return in_ByteSize(offset_of(JfrThreadLocal, _trace_id));
  }

  static ByteSize java_event_writer_offset() {
    return in_ByteSize(offset_of(JfrThreadLocal, _java_event_writer));
  }

  TRACE_DEFINE_THREAD_ALLOC_COUNT_UNTIL_SAMPLE_OFFSET;
  TRACE_DEFINE_THREAD_ALLOC_COUNT_OFFSET;
=======
  static ByteSize trace_id_offset();
  static ByteSize java_event_writer_offset();
>>>>>>> e256afac
};

#endif // SHARE_VM_JFR_SUPPORT_JFRTHREADLOCAL_HPP<|MERGE_RESOLUTION|>--- conflicted
+++ resolved
@@ -25,12 +25,8 @@
 #ifndef SHARE_VM_JFR_SUPPORT_JFRTHREADLOCAL_HPP
 #define SHARE_VM_JFR_SUPPORT_JFRTHREADLOCAL_HPP
 
-<<<<<<< HEAD
-#include "jfr/recorder/checkpoint/jfrCheckpointBlob.hpp"
 #include "jfr/objectprofiler/objectProfiler.hpp"
-=======
 #include "jfr/utilities/jfrBlob.hpp"
->>>>>>> e256afac
 #include "jfr/utilities/jfrTypes.hpp"
 
 class JavaThread;
@@ -289,21 +285,11 @@
   static void on_exit(Thread* t);
 
   // Code generation
-<<<<<<< HEAD
-  static ByteSize trace_id_offset() {
-    return in_ByteSize(offset_of(JfrThreadLocal, _trace_id));
-  }
-
-  static ByteSize java_event_writer_offset() {
-    return in_ByteSize(offset_of(JfrThreadLocal, _java_event_writer));
-  }
-
   TRACE_DEFINE_THREAD_ALLOC_COUNT_UNTIL_SAMPLE_OFFSET;
   TRACE_DEFINE_THREAD_ALLOC_COUNT_OFFSET;
-=======
+
   static ByteSize trace_id_offset();
   static ByteSize java_event_writer_offset();
->>>>>>> e256afac
 };
 
 #endif // SHARE_VM_JFR_SUPPORT_JFRTHREADLOCAL_HPP