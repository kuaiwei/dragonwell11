--- conflicted
+++ resolved
@@ -493,36 +493,6 @@
     }
 
     if (packetBufferLen > MAX_BUFFER_LEN) {
-<<<<<<< HEAD
-
-        /*
-         * On 95/98 if we try to send a datagram >12k to an application
-         * on the same machine then this will fail silently. Thus we
-         * catch this situation here so that we can throw an exception
-         * when this arises.
-         * On ME if we try to send a datagram with a size greater than
-         * that supported by the service provider then no error is
-         * returned.
-         */
-        if (!w2k_or_later) { /* avoid this check on Win 2K or better. Does not work with IPv6.
-                      * Check is not necessary on these OSes */
-            if (connected) {
-                address = getInetAddress_addr(env, iaObj);
-                JNU_CHECK_EXCEPTION(env);
-            } else {
-                address = ntohl(rmtaddr.sa4.sin_addr.s_addr);
-            }
-
-            if (exceedSizeLimit(env, fd, address, packetBufferLen)) {
-                if (!((*env)->ExceptionOccurred(env))) {
-                    NET_ThrowNew(env, WSAEMSGSIZE, "Datagram send failed");
-                }
-                return;
-            }
-        }
-
-=======
->>>>>>> 693964c9
         /* When JNI-ifying the JDK's IO routines, we turned
          * reads and writes of byte arrays of size greater
          * than 2048 bytes into several operations of size 2048.
